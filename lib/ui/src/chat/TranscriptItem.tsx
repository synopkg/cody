--- conflicted
+++ resolved
@@ -101,7 +101,6 @@
         : message.text
     const [editFormInput, setEditFormInput] = useState<string>(initValue?.trim() ?? '')
 
-<<<<<<< HEAD
     // To identify if the current message is the one being edited when beingEdited is true
     // This is used to display EditTextArea only for the message being edited
     const [isItemBeingEdited, setIsItemBeingEdited] = useState<boolean>(false)
@@ -139,6 +138,7 @@
                         editButtonOnSubmit(editFormInput, index)
                     }
                 }}
+                chatEnabled={true}
             />
             <SubmitButton
                 className={styles.submitButton}
@@ -150,31 +150,6 @@
             />
         </div>
     )
-=======
-                        if (
-                            event.key === 'Enter' &&
-                            !event.shiftKey &&
-                            !event.nativeEvent.isComposing &&
-                            formInput.trim()
-                        ) {
-                            event.preventDefault()
-                            setBeingEdited(false)
-                            editButtonOnSubmit(formInput)
-                        }
-                    }}
-                    chatEnabled={true}
-                />
-                <SubmitButton
-                    className={styles.submitButton}
-                    onClick={() => {
-                        setBeingEdited(false)
-                        editButtonOnSubmit(formInput)
-                    }}
-                    disabled={formInput.length === 0}
-                />
-            </div>
-        ) : null
->>>>>>> 69cc6643
 
     return (
         <div
