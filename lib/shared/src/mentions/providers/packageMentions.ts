import { URI } from "vscode-uri";
import {
	type ContextItemPackage,
	ContextItemSource,
	type ContextItemWithContent,
} from "../../codebase-context/messages";
import type { PromptString } from "../../prompt/prompt-string";
import { graphqlClient } from "../../sourcegraph-api/graphql";
import { isError } from "../../utils";
import type { ContextItemFromProvider, ContextMentionProvider } from "../api";

enum PackageEcosystem {
	npm = "npm",
	go = "go",
	rust = "rust",
	ruby = "ruby",
	py = "py",
	java = "java",
}

enum PackageKind {
	npm = "NPMPACKAGES",
	go = "GOMODULES",
	rust = "RUSTPACKAGES",
	ruby = "RUBYPACKAGES",
	py = "PYTHONPACKAGES",
	java = "JVMPACKAGES",
}

export function toPackageEcosystem(value: string): PackageEcosystem | null {
	return PackageEcosystem[value as keyof typeof PackageEcosystem] || null;
}
function toPackageKind(value: PackageEcosystem): PackageKind {
	return PackageKind[value];
}

const MAX_PAKCAGE_LIST_CANDIDATES = 10;
export const PACKAGE_CONTEXT_MENTION_PROVIDER: ContextMentionProvider<"package"> =
	{
		id: "package",
		triggerPrefixes: Object.values(PackageEcosystem).map(
			(prefix) => prefix + "://",
		),
		description: "Include package",
		icon: "archive",

<<<<<<< HEAD
		async queryContextItems(query, signal) {
			const [ecosystemName = "", name = ""] = query.split(":");
			const ecosystem = toPackageEcosystem(ecosystemName);
			if (!ecosystem || name.length < 3) {
				return [];
			}
=======
    async queryContextItems(query, _, signal) {
        const [ecosystemName = '', name = ''] = query.split(':')
        const ecosystem = toPackageEcosystem(ecosystemName)
        if (!ecosystem || name.length < 3) {
            return []
        }
>>>>>>> 7fd910e8

			try {
				const dataOrError = await graphqlClient.getPackageList(
					toPackageKind(ecosystem),
					name,
					MAX_PAKCAGE_LIST_CANDIDATES,
				);

				if (signal) {
					signal.throwIfAborted();
				}

				if (isError(dataOrError)) {
					return [];
				}

				const packages = dataOrError.packageRepoReferences.nodes;

				return packages
					.map((node) =>
						node.repository
							? ({
									type: "package",
									uri: URI.parse(
										`${graphqlClient.endpoint}${node.repository.name}`,
									),
									title: node.name,
									content: undefined,
									source: ContextItemSource.Package,
									repoID: node.repository.id,
									provider: "package",
									name: node.name,
									ecosystem,
							  } as ContextItemPackage)
							: null,
					)
					.filter(
						(item) => item !== null,
					) as ContextItemFromProvider<"package">[];
			} catch (error) {
				return [];
			}
		},

		async resolveContextItem(item, query, signal) {
			if (item.content !== undefined) {
				return [item as ContextItemWithContent];
			}

			if (item.type !== ContextItemSource.Package) {
				return [];
			}

			return findContextItemsWithContentForPackage(
				item as ContextItemPackage,
				query,
			);
		},
	};

export async function findContextItemsWithContentForPackage(
	packageContextItem: ContextItemPackage,
	query: PromptString,
): Promise<ContextItemWithContent[]> {
	// Sending prompt strings to the Sourcegraph search backend is fine.
	const result = await graphqlClient.contextSearch(
		new Set([packageContextItem.repoID]),
		query.toString(),
	);
	if (isError(result) || result === null) {
		return [];
	}

	return result.map((node) => ({
		type: "file",
		uri: node.uri,
		title: node.path,
		repoName: node.repoName,
		content: node.content,
		range: {
			start: { line: node.startLine, character: 0 },
			end: { line: node.endLine, character: 0 },
		},
		source: ContextItemSource.Package,
	}));
}<|MERGE_RESOLUTION|>--- conflicted
+++ resolved
@@ -1,147 +1,128 @@
-import { URI } from "vscode-uri";
+import { URI } from 'vscode-uri'
 import {
-	type ContextItemPackage,
-	ContextItemSource,
-	type ContextItemWithContent,
-} from "../../codebase-context/messages";
-import type { PromptString } from "../../prompt/prompt-string";
-import { graphqlClient } from "../../sourcegraph-api/graphql";
-import { isError } from "../../utils";
-import type { ContextItemFromProvider, ContextMentionProvider } from "../api";
+    type ContextItemPackage,
+    ContextItemSource,
+    type ContextItemWithContent,
+} from '../../codebase-context/messages'
+import type { PromptString } from '../../prompt/prompt-string'
+import { graphqlClient } from '../../sourcegraph-api/graphql'
+import { isError } from '../../utils'
+import type { ContextItemFromProvider, ContextMentionProvider } from '../api'
 
 enum PackageEcosystem {
-	npm = "npm",
-	go = "go",
-	rust = "rust",
-	ruby = "ruby",
-	py = "py",
-	java = "java",
+    npm = 'npm',
+    go = 'go',
+    rust = 'rust',
+    ruby = 'ruby',
+    py = 'py',
+    java = 'java',
 }
 
 enum PackageKind {
-	npm = "NPMPACKAGES",
-	go = "GOMODULES",
-	rust = "RUSTPACKAGES",
-	ruby = "RUBYPACKAGES",
-	py = "PYTHONPACKAGES",
-	java = "JVMPACKAGES",
+    npm = 'NPMPACKAGES',
+    go = 'GOMODULES',
+    rust = 'RUSTPACKAGES',
+    ruby = 'RUBYPACKAGES',
+    py = 'PYTHONPACKAGES',
+    java = 'JVMPACKAGES',
 }
 
 export function toPackageEcosystem(value: string): PackageEcosystem | null {
-	return PackageEcosystem[value as keyof typeof PackageEcosystem] || null;
+    return PackageEcosystem[value as keyof typeof PackageEcosystem] || null
 }
 function toPackageKind(value: PackageEcosystem): PackageKind {
-	return PackageKind[value];
+    return PackageKind[value]
 }
 
-const MAX_PAKCAGE_LIST_CANDIDATES = 10;
-export const PACKAGE_CONTEXT_MENTION_PROVIDER: ContextMentionProvider<"package"> =
-	{
-		id: "package",
-		triggerPrefixes: Object.values(PackageEcosystem).map(
-			(prefix) => prefix + "://",
-		),
-		description: "Include package",
-		icon: "archive",
+const MAX_PAKCAGE_LIST_CANDIDATES = 10
+export const PACKAGE_CONTEXT_MENTION_PROVIDER: ContextMentionProvider<'package'> = {
+    id: 'package',
+    triggerPrefixes: Object.values(PackageEcosystem).map(prefix => prefix + '://'),
+    description: 'Include package',
+    icon: 'archive',
 
-<<<<<<< HEAD
-		async queryContextItems(query, signal) {
-			const [ecosystemName = "", name = ""] = query.split(":");
-			const ecosystem = toPackageEcosystem(ecosystemName);
-			if (!ecosystem || name.length < 3) {
-				return [];
-			}
-=======
     async queryContextItems(query, _, signal) {
         const [ecosystemName = '', name = ''] = query.split(':')
         const ecosystem = toPackageEcosystem(ecosystemName)
         if (!ecosystem || name.length < 3) {
             return []
         }
->>>>>>> 7fd910e8
 
-			try {
-				const dataOrError = await graphqlClient.getPackageList(
-					toPackageKind(ecosystem),
-					name,
-					MAX_PAKCAGE_LIST_CANDIDATES,
-				);
+        try {
+            const dataOrError = await graphqlClient.getPackageList(
+                toPackageKind(ecosystem),
+                name,
+                MAX_PAKCAGE_LIST_CANDIDATES
+            )
 
-				if (signal) {
-					signal.throwIfAborted();
-				}
+            if (signal) {
+                signal.throwIfAborted()
+            }
 
-				if (isError(dataOrError)) {
-					return [];
-				}
+            if (isError(dataOrError)) {
+                return []
+            }
 
-				const packages = dataOrError.packageRepoReferences.nodes;
+            const packages = dataOrError.packageRepoReferences.nodes
 
-				return packages
-					.map((node) =>
-						node.repository
-							? ({
-									type: "package",
-									uri: URI.parse(
-										`${graphqlClient.endpoint}${node.repository.name}`,
-									),
-									title: node.name,
-									content: undefined,
-									source: ContextItemSource.Package,
-									repoID: node.repository.id,
-									provider: "package",
-									name: node.name,
-									ecosystem,
-							  } as ContextItemPackage)
-							: null,
-					)
-					.filter(
-						(item) => item !== null,
-					) as ContextItemFromProvider<"package">[];
-			} catch (error) {
-				return [];
-			}
-		},
+            return packages
+                .map(node =>
+                    node.repository
+                        ? ({
+                              type: 'package',
+                              uri: URI.parse(`${graphqlClient.endpoint}${node.repository.name}`),
+                              title: node.name,
+                              content: undefined,
+                              source: ContextItemSource.Package,
+                              repoID: node.repository.id,
+                              provider: 'package',
+                              name: node.name,
+                              ecosystem,
+                          } as ContextItemPackage)
+                        : null
+                )
+                .filter(item => item !== null) as ContextItemFromProvider<'package'>[]
+        } catch (error) {
+            return []
+        }
+    },
 
-		async resolveContextItem(item, query, signal) {
-			if (item.content !== undefined) {
-				return [item as ContextItemWithContent];
-			}
+    async resolveContextItem(item, query, signal) {
+        if (item.content !== undefined) {
+            return [item as ContextItemWithContent]
+        }
 
-			if (item.type !== ContextItemSource.Package) {
-				return [];
-			}
+        if (item.type !== ContextItemSource.Package) {
+            return []
+        }
 
-			return findContextItemsWithContentForPackage(
-				item as ContextItemPackage,
-				query,
-			);
-		},
-	};
+        return findContextItemsWithContentForPackage(item as ContextItemPackage, query)
+    },
+}
 
 export async function findContextItemsWithContentForPackage(
-	packageContextItem: ContextItemPackage,
-	query: PromptString,
+    packageContextItem: ContextItemPackage,
+    query: PromptString
 ): Promise<ContextItemWithContent[]> {
-	// Sending prompt strings to the Sourcegraph search backend is fine.
-	const result = await graphqlClient.contextSearch(
-		new Set([packageContextItem.repoID]),
-		query.toString(),
-	);
-	if (isError(result) || result === null) {
-		return [];
-	}
+    // Sending prompt strings to the Sourcegraph search backend is fine.
+    const result = await graphqlClient.contextSearch(
+        new Set([packageContextItem.repoID]),
+        query.toString()
+    )
+    if (isError(result) || result === null) {
+        return []
+    }
 
-	return result.map((node) => ({
-		type: "file",
-		uri: node.uri,
-		title: node.path,
-		repoName: node.repoName,
-		content: node.content,
-		range: {
-			start: { line: node.startLine, character: 0 },
-			end: { line: node.endLine, character: 0 },
-		},
-		source: ContextItemSource.Package,
-	}));
+    return result.map(node => ({
+        type: 'file',
+        uri: node.uri,
+        title: node.path,
+        repoName: node.repoName,
+        content: node.content,
+        range: {
+            start: { line: node.startLine, character: 0 },
+            end: { line: node.endLine, character: 0 },
+        },
+        source: ContextItemSource.Package,
+    }))
 }