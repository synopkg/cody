import { spawn } from 'node:child_process'
import path from 'node:path'

import type { Polly, Request } from '@pollyjs/core'
import {
    type AccountKeyedChatHistory,
    type ChatHistoryKey,
    type CodyCommand,
    CodyIDE,
    ModelUsage,
    currentAuthStatus,
    currentAuthStatusAuthed,
    firstResultFromOperation,
    telemetryRecorder,
    waitUntilComplete,
} from '@sourcegraph/cody-shared'
import * as vscode from 'vscode'
import { StreamMessageReader, StreamMessageWriter, createMessageConnection } from 'vscode-jsonrpc/node'
import packageJson from '../../vscode/package.json'

import {
    type AuthStatus,
    type BillingCategory,
    type BillingProduct,
    FeatureFlag,
    PromptString,
    contextFiltersProvider,
    convertGitCloneURLToCodebaseName,
    featureFlagProvider,
    graphqlClient,
    isError,
    isFileURI,
    isRateLimitError,
    logDebug,
    logError,
    modelsService,
    setUserAgent,
} from '@sourcegraph/cody-shared'
import { chatHistory } from '../../vscode/src/chat/chat-view/ChatHistoryManager'
import type { ExtensionMessage, WebviewMessage } from '../../vscode/src/chat/protocol'
import { ProtocolTextDocumentWithUri } from '../../vscode/src/jsonrpc/TextDocumentWithUri'
import type * as agent_protocol from '../../vscode/src/jsonrpc/agent-protocol'

import { mkdirSync, statSync } from 'node:fs'
import { PassThrough } from 'node:stream'
import type { Har } from '@pollyjs/persister'
import { codyPaths } from '@sourcegraph/cody-shared'
import { TESTING_TELEMETRY_EXPORTER } from '@sourcegraph/cody-shared/src/telemetry-v2/TelemetryRecorderProvider'
import { type TelemetryEventParameters, TestTelemetryExporter } from '@sourcegraph/telemetry'
import { copySync } from 'fs-extra'
import levenshtein from 'js-levenshtein'
import * as uuid from 'uuid'
import type { MessageConnection } from 'vscode-jsonrpc'
import type { CommandResult } from '../../vscode/src/CommandResult'
import { formatURL } from '../../vscode/src/auth/auth'
import { executeExplainCommand, executeSmellCommand } from '../../vscode/src/commands/execute'
import type { CodyCommandArgs } from '../../vscode/src/commands/types'
import type { CompletionItemID } from '../../vscode/src/completions/analytics-logger'
import { loadTscRetriever } from '../../vscode/src/completions/context/retrievers/tsc/load-tsc-retriever'
import { supportedTscLanguages } from '../../vscode/src/completions/context/retrievers/tsc/supportedTscLanguages'
import { type ExecuteEditArguments, executeEdit } from '../../vscode/src/edit/execute'
import type { QuickPickInput } from '../../vscode/src/edit/input/get-input'
import { getModelOptionItems } from '../../vscode/src/edit/input/get-items/model'
import { getEditSmartSelection } from '../../vscode/src/edit/utils/edit-selection'
import type { ExtensionClient } from '../../vscode/src/extension-client'
import { IndentationBasedFoldingRangeProvider } from '../../vscode/src/lsp/foldingRanges'
import type { FixupActor, FixupFileCollection } from '../../vscode/src/non-stop/roles'
import type { FixupControlApplicator } from '../../vscode/src/non-stop/strategies'
import { authProvider } from '../../vscode/src/services/AuthProvider'
import { AgentWorkspaceEdit } from '../../vscode/src/testutils/AgentWorkspaceEdit'
import { AgentAuthHandler } from './AgentAuthHandler'
import { AgentFixupControls } from './AgentFixupControls'
import { AgentProviders } from './AgentProviders'
import { AgentClientManagedSecretStorage, AgentStatelessSecretStorage } from './AgentSecretStorage'
import { AgentWebviewPanel, AgentWebviewPanels } from './AgentWebviewPanel'
import { AgentWorkspaceConfiguration } from './AgentWorkspaceConfiguration'
import { AgentWorkspaceDocuments } from './AgentWorkspaceDocuments'
import { registerNativeWebviewHandlers, resolveWebviewView } from './NativeWebview'
import type { PollyRequestError } from './cli/command-jsonrpc-stdio'
<<<<<<< HEAD
=======
import { codyPaths } from './codyPaths'
import {
    currentProtocolAuthStatus,
    currentProtocolAuthStatusOrNotReadyYet,
} from './currentProtocolAuthStatus'
>>>>>>> ae232414
import { AgentGlobalState } from './global-state/AgentGlobalState'
import {
    MessageHandler,
    type RequestCallback,
    type RequestMethodName,
    type RpcMessageHandler,
} from './jsonrpc-alias'
import { getLanguageForFileName } from './language'
import type {
    AutocompleteItem,
    ClientInfo,
    CodyError,
    CustomCommandResult,
    EditTask,
    ExtensionConfiguration,
    GetDocumentsParams,
    GetDocumentsResult,
    GetFoldingRangeResult,
    ProtocolTextDocument,
    TextEdit,
} from './protocol-alias'
import * as vscode_shim from './vscode-shim'
import { vscodeLocation, vscodeRange } from './vscode-type-converters'

/** The VS Code extension's `activate` function. */
type ExtensionActivate = (
    context: vscode.ExtensionContext,
    extensionClient?: ExtensionClient
) => Promise<unknown>

// In certs.js, we run `win-ca` to install self-signed certificates.  The
// `win-ca` package needs access to a "roots.exe" file, which we bundle
// alongside the agent as 'win-ca-roots.exe'. In VS Code, we use
// `vscode.ExtensionContext.extensionUri` to discover the location of this file.
// In the agent, we assume this file is placed next to the bundled `index.js`
// file, and we copy it over to the `extensionPath` so the VS Code logic works
// without changes.
function copyExtensionRelativeResources(extensionPath: string, extensionClient: ExtensionClient): void {
    const copySources = (relativeSource: string): void => {
        const source = path.join(__dirname, relativeSource)
        const target = path.join(extensionPath, 'dist', relativeSource)
        try {
            const stat = statSync(source)
            if (!(stat.isFile() || stat.isDirectory())) {
                return
            }
        } catch {
            logDebug('copyExtensionRelativeResources', `Failed to find ${source}, skipping copy`)
            return
        }
        try {
            mkdirSync(path.dirname(target), { recursive: true })
            // This is preferred over node:fs.copyFileSync because fs-extra's use of graceful-fs
            // handles certain timing failures on windows machines.
            copySync(source, target)
        } catch (err) {
            logDebug('copyExtensionRelativeResources', `Failed to copy ${source} to dist ${target}`, err)
        }
    }
    copySources('win-ca-roots.exe')
    if (extensionClient.capabilities?.webview === 'native') {
        copySources('webviews')
    }
}

async function initializeVscodeExtension(
    workspaceRoot: vscode.Uri,
    extensionActivate: ExtensionActivate,
    extensionClient: ExtensionClient,
    globalState: AgentGlobalState,
    secrets: vscode.SecretStorage
): Promise<void> {
    const paths = codyPaths()
    const extensionPath = paths.config
    copyExtensionRelativeResources(extensionPath, extensionClient)

    const context: vscode.ExtensionContext = {
        asAbsolutePath(relativePath) {
            return path.resolve(workspaceRoot.fsPath, relativePath)
        },
        environmentVariableCollection: {} as any,
        extension: {} as any,
        extensionMode: {} as any,
        // Placeholder string values for extension path/uri. These are only used
        // to resolve paths to icon in the UI. They need to have compatible
        // types but don't have to point to a meaningful path/URI.
        extensionPath,
        extensionUri: vscode.Uri.file(paths.config),
        globalState,
        logUri: vscode.Uri.file(paths.log),
        logPath: paths.log,
        secrets,
        storageUri: vscode.Uri.file(paths.data),
        subscriptions: [],

        workspaceState: {} as any,
        globalStorageUri: vscode.Uri.file(paths.data),
        storagePath: paths.data,
        globalStoragePath: vscode.Uri.file(paths.data).fsPath,
    }

    await extensionActivate(context, extensionClient)
}

export async function newAgentClient(
    clientInfo: ClientInfo & {
        codyAgentPath?: string
        inheritStderr?: boolean
        extraEnvVariables?: Record<string, string>
    }
): Promise<InitializedClient> {
    const asyncHandler = async (reject: (reason?: any) => void): Promise<InitializedClient> => {
        const nodeArguments = process.argv0.endsWith('node')
            ? ['--enable-source-maps', ...process.argv.slice(1, 2)]
            : []
        nodeArguments.push('api', 'jsonrpc-stdio')
        const arg0 = clientInfo.codyAgentPath ?? process.argv[0]
        const args = clientInfo.codyAgentPath ? [] : nodeArguments
        const child = spawn(arg0, args, {
            env: {
                ...clientInfo.extraEnvVariables,
                ENABLE_SENTRY: 'false',
                ...process.env,
            },
        })
        child.on('error', error => reject?.(error))
        child.on('exit', code => {
            if (code !== 0) {
                reject?.(new Error(`exit: ${code}`))
            }
        })

        if (clientInfo.inheritStderr) {
            child.stderr.pipe(process.stderr)
        }

        const conn = createMessageConnection(
            new StreamMessageReader(child.stdout),
            new StreamMessageWriter(child.stdin)
        )
        const serverHandler = new MessageHandler(conn)
        serverHandler.registerNotification('debug/message', params => {
            console.error(`${params.channel}: ${params.message}`)
        })
        serverHandler.registerRequest('window/showMessage', async (params): Promise<null> => {
            console.log(`window/showMessage: ${JSON.stringify(params, null, 2)}`)
            return null
        })
        conn.listen()
        serverHandler.conn.onClose(() => reject())
        const serverInfo = await serverHandler.request('initialize', clientInfo)
        serverHandler.notify('initialized', null)
        return { client: serverHandler, serverInfo }
    }
    return new Promise<InitializedClient>((resolve, reject) => {
        asyncHandler(reject).then(
            handler => resolve(handler),
            error => reject(error)
        )
    })
}
interface InitializedClient {
    serverInfo: agent_protocol.ServerInfo
    client: RpcMessageHandler
}

export async function newEmbeddedAgentClient(
    clientInfo: ClientInfo,
    extensionActivate: ExtensionActivate
): Promise<InitializedClient & { agent: Agent; messageHandler: MessageHandler }> {
    process.env.ENABLE_SENTRY = 'false'
    const serverToClient = new PassThrough()
    const clientToServer = new PassThrough()
    const serverConnection = createMessageConnection(
        new StreamMessageReader(clientToServer),
        new StreamMessageWriter(serverToClient)
    )
    const clientConnection = createMessageConnection(
        new StreamMessageReader(serverToClient),
        new StreamMessageWriter(clientToServer)
    )
    const agent = new Agent({ conn: serverConnection, extensionActivate })
    serverConnection.listen()
    const messageHandler = new MessageHandler(clientConnection)
    clientConnection.listen()
    agent.registerNotification('debug/message', params => {
        console.error(`${params.channel}: ${params.message}`)
    })
    const client = agent.clientForThisInstance()
    const serverInfo = await client.request('initialize', clientInfo)
    client.notify('initialized', null)
    return { agent, serverInfo, client, messageHandler }
}

export function errorToCodyError(error?: Error): CodyError | undefined {
    return error
        ? {
              message: error.message,
              stack: error.stack,
              cause: error.cause instanceof Error ? errorToCodyError(error.cause) : undefined,
          }
        : undefined
}

export class Agent extends MessageHandler implements ExtensionClient {
    // Used to track background work of the extension, like tree-sitter parsing.
    // In several places in the extension, we register event handler that run
    // background work (`Promise<void>` that we don't await on). We sometimes
    // need to await on these promises, for example when writing deterministic
    // tests.
    private pendingPromises = new Set<Promise<any>>()
    public codeLens = new AgentProviders<vscode.CodeLensProvider>()
    public codeAction = new AgentProviders<vscode.CodeActionProvider>()
    public workspace = new AgentWorkspaceDocuments({
        doPanic: (message: string) => {
            const panicMessage =
                '!PANIC! Client document content is out of sync with server document content'
            process.stderr.write(panicMessage)
            process.stderr.write(message + '\n')
            this.notify('debug/message', {
                channel: 'Document Sync Check',
                message: panicMessage + '\n' + message,
            })
        },
        edit: (uri, callback, options) => {
            if (this.clientInfo?.capabilities?.edit !== 'enabled') {
                logDebug('CodyAgent', 'client does not support operation: textDocument/edit')
                return Promise.resolve(false)
            }
            const edits: TextEdit[] = []
            callback({
                delete(location) {
                    edits.push({
                        type: 'delete',
                        range: location,
                    })
                },
                insert(location, value) {
                    edits.push({
                        type: 'insert',
                        position: location,
                        value,
                    })
                },
                replace(location, value) {
                    edits.push({
                        type: 'replace',
                        range:
                            location instanceof vscode.Position
                                ? new vscode.Range(location, location)
                                : location,
                        value,
                    })
                },
                setEndOfLine(): void {
                    throw new Error('Not implemented')
                },
            })
            return this.request('textDocument/edit', {
                uri: uri.toString(),
                edits,
                options,
            })
        },
    })
    private secretsDidChange = new vscode.EventEmitter<vscode.SecretStorageChangeEvent>()

    public webPanels = new AgentWebviewPanels()
    public webviewViewProviders = new Map<string, vscode.WebviewViewProvider>()

    public authenticationHandler: AgentAuthHandler | null = null
    private authenticationPromise: Promise<void> = Promise.resolve()

    private clientInfo: ClientInfo | null = null

    private globalState: AgentGlobalState | null = null

    constructor(
        private readonly params: {
            polly?: Polly | undefined
            networkRequests?: Request[]
            requestErrors?: PollyRequestError[]
            conn: MessageConnection
            extensionActivate: ExtensionActivate
        }
    ) {
        super(params.conn)
        vscode_shim.setAgent(this)
        this.registerRequest('initialize', async clientInfo => {
            vscode.languages.registerFoldingRangeProvider(
                '*',
                new IndentationBasedFoldingRangeProvider()
            )
            this.globalState = await this.newGlobalState(clientInfo)

            if (clientInfo.capabilities && clientInfo.capabilities?.webview === undefined) {
                // Make it possible to do `capabilities.webview === 'agentic'`
                clientInfo.capabilities.webview = 'agentic'
            }

            if (clientInfo.extensionConfiguration?.baseGlobalState) {
                for (const key in clientInfo.extensionConfiguration.baseGlobalState) {
                    const value = clientInfo.extensionConfiguration.baseGlobalState[key]
                    this.globalState?.update(key, value)
                }
            }

            this.workspace.workspaceRootUri = clientInfo.workspaceRootUri
                ? vscode.Uri.parse(clientInfo.workspaceRootUri).with({ scheme: 'file' })
                : vscode.Uri.from({
                      scheme: 'file',
                      path: clientInfo.workspaceRootPath ?? undefined,
                  })

            vscode_shim.setWorkspaceDocuments(this.workspace)
            if (clientInfo.capabilities?.codeActions === 'enabled') {
                vscode_shim.onDidRegisterNewCodeActionProvider(codeActionProvider => {
                    this.codeAction.addProvider(codeActionProvider, undefined)
                })
                vscode_shim.onDidUnregisterNewCodeActionProvider(codeActionProvider =>
                    this.codeAction.removeProvider(codeActionProvider)
                )
            }
            if (clientInfo.capabilities?.codeLenses === 'enabled') {
                vscode_shim.onDidRegisterNewCodeLensProvider(codeLensProvider => {
                    this.codeLens.addProvider(codeLensProvider)
                })
                vscode_shim.onDidUnregisterNewCodeLensProvider(codeLensProvider =>
                    this.codeLens.removeProvider(codeLensProvider)
                )
            }
            if (clientInfo.capabilities?.ignore === 'enabled') {
                contextFiltersProvider.onContextFiltersChanged(() => {
                    // Forward policy change notifications to the client.
                    this.notify('ignore/didChange', null)
                })
            }
            if (clientInfo.capabilities?.authentication === 'enabled') {
                this.authenticationHandler = new AgentAuthHandler()
            }
            if (process.env.CODY_DEBUG === 'true') {
                console.error(
                    `Cody Agent: handshake with client '${clientInfo.name}' (version '${clientInfo.version}') at workspace root path '${clientInfo.workspaceRootUri}'\n`
                )
            }

            vscode_shim.setClientInfo(clientInfo)
            this.clientInfo = clientInfo
            setUserAgent(`${clientInfo?.name} / ${clientInfo?.version}`)

            try {
                const secrets =
                    clientInfo.capabilities?.secrets === 'client-managed'
                        ? new AgentClientManagedSecretStorage(this, this.secretsDidChange.event)
                        : new AgentStatelessSecretStorage({
                              [formatURL(clientInfo.extensionConfiguration?.serverEndpoint ?? '') ?? '']:
                                  clientInfo.extensionConfiguration?.accessToken ?? undefined,
                          })

                await initializeVscodeExtension(
                    this.workspace.workspaceRootUri,
                    params.extensionActivate,
                    this,
                    this.globalState,
                    secrets
                )

                const ideType = AgentWorkspaceConfiguration.clientNameToIDE(this.clientInfo?.name ?? '')

                this.authenticationPromise =
                    clientInfo.extensionConfiguration &&
                    (clientInfo.extensionConfiguration?.accessToken || ideType === CodyIDE.Web)
                        ? this.handleConfigChanges(clientInfo.extensionConfiguration, {
                              forceAuthentication: true,
                          })
                        : Promise.resolve()
                await this.authenticationPromise

                const webviewKind = clientInfo.capabilities?.webview || 'agentic'
                const nativeWebviewConfig = clientInfo.capabilities?.webviewNativeConfig
                if (webviewKind === 'native') {
                    if (!nativeWebviewConfig) {
                        throw new Error(
                            'client configured with webview "native" must set webviewNativeConfig'
                        )
                    }
                    registerNativeWebviewHandlers(
                        this,
                        vscode.Uri.file(codyPaths().config + '/dist'),
                        nativeWebviewConfig
                    )
                } else {
                    this.registerWebviewHandlers()
                }

                const authStatus = currentProtocolAuthStatusOrNotReadyYet()
                return {
                    name: 'cody-agent',
                    authenticated: authStatus?.authenticated ?? false,
                    authStatus,
                }
            } catch (error) {
                console.error(
                    `Cody Agent: failed to initialize VSCode extension at workspace root path '${clientInfo.workspaceRootUri}': ${error}\n`
                )
                process.exit(1)
            }
        })

        this.registerNotification('initialized', () => {})

        this.registerRequest('shutdown', async () => {
            if (this?.params?.polly) {
                this.params.polly.disconnectFrom('node-http')
                await this.params.polly.stop()
            }
            return null
        })

        this.registerNotification('exit', () => {
            process.exit(0)
        })

        this.registerNotification('workspaceFolder/didChange', async ({ uris }) => {
            const oldWorkspaceFolders = vscode_shim.workspaceFolders
            const newWorkspaceFolders = vscode_shim.setWorkspaceFolders(
                uris.map(uri => vscode.Uri.parse(uri))
            )

            const added = newWorkspaceFolders.filter(
                newWf =>
                    !oldWorkspaceFolders.some(oldWf => oldWf.uri.toString() === newWf.uri.toString())
            )
            const removed = oldWorkspaceFolders.filter(
                oldWf =>
                    !newWorkspaceFolders.some(newWf => newWf.uri.toString() === oldWf.uri.toString())
            )

            this.pushPendingPromise(
                vscode_shim.onDidChangeWorkspaceFolders.cody_fireAsync({ added, removed })
            )
        })

        this.registerNotification('textDocument/didFocus', (document: ProtocolTextDocument) => {
            const documentWithUri = ProtocolTextDocumentWithUri.fromDocument(document)
            this.workspace.setActiveTextEditor(
                this.workspace.newTextEditor(this.workspace.loadDocument(documentWithUri))
            )
            this.pushPendingPromise(this.workspace.fireVisibleTextEditorsDidChange())
        })

        this.registerNotification('textDocument/didOpen', document => {
            const documentWithUri = ProtocolTextDocumentWithUri.fromDocument(document)
            const textDocument = this.workspace.loadDocument(documentWithUri)
            vscode_shim.onDidOpenTextDocument.fire(textDocument)
            this.pushPendingPromise(this.workspace.fireVisibleTextEditorsDidChange())
            this.workspace.setActiveTextEditor(this.workspace.newTextEditor(textDocument))
        })

        this.registerNotification('textDocument/didChange', async document => {
            this.handleDocumentChange(document)
        })

        this.registerRequest('textDocument/change', async document => {
            // We don't await the promise here, as it's got a fragile implicit contract.
            // Call testing/awaitPendingPromises if you want to wait for changes to settle.
            this.handleDocumentChange(document)
            return { success: true }
        })

        this.registerNotification('textDocument/didClose', document => {
            const documentWithUri = ProtocolTextDocumentWithUri.fromDocument(document)
            const oldDocument = this.workspace.getDocument(documentWithUri.uri)
            if (oldDocument) {
                this.workspace.deleteDocument(documentWithUri.uri)
                vscode_shim.onDidCloseTextDocument.fire(oldDocument)
            }
            this.pushPendingPromise(this.workspace.fireVisibleTextEditorsDidChange())
        })

        this.registerNotification('textDocument/didSave', async params => {
            const uri = vscode.Uri.parse(params.uri)
            const document = await this.workspace.openTextDocument(uri)
            vscode_shim.onDidSaveTextDocument.fire(document)
        })

        this.registerNotification('extensionConfiguration/didChange', config => {
            this.authenticationPromise = this.handleConfigChanges(config)
        })

        this.registerRequest('extensionConfiguration/change', async config => {
            this.authenticationPromise = this.handleConfigChanges(config)
            await this.authenticationPromise
            return currentProtocolAuthStatus()
        })

        this.registerRequest('extensionConfiguration/status', async () => {
            await this.authenticationPromise
            return currentProtocolAuthStatus()
        })

        this.registerRequest('extensionConfiguration/getSettingsSchema', async () => {
            return JSON.stringify({
                $schema: 'http://json-schema.org/draft-07/schema#',
                title: 'Schema for Cody settings in the Cody VSCode Extension.',
                description: 'This prevents invalid Cody specific configuration in the settings file.',
                type: 'object',
                allOf: [{ $ref: 'https://json.schemastore.org/package' }],
                properties: packageJson.contributes.configuration.properties,
            })
        })

        this.registerNotification('progress/cancel', ({ id }) => {
            const token = vscode_shim.progressBars.get(id)
            if (token) {
                token.cancel()
            } else {
                console.error(`progress/cancel: unknown ID ${id}`)
            }
        })

        // Store in-memory copy of the most recent Code action
        const codeActionById = new Map<string, vscode.CodeAction>()
        this.registerAuthenticatedRequest('codeActions/provide', async (params, token) => {
            codeActionById.clear()
            const document = this.workspace.getDocument(vscode.Uri.parse(params.location.uri))
            if (!document) {
                throw new Error(`codeActions/provide: document not found for ${params.location.uri}`)
            }
            const codeActions: agent_protocol.ProtocolCodeAction[] = []
            const diagnostics = vscode.languages.getDiagnostics(document.uri)
            for (const providers of this.codeAction.providers()) {
                const result = await providers.provideCodeActions(
                    document,
                    vscodeRange(params.location.range),
                    {
                        diagnostics,
                        only: undefined,
                        triggerKind:
                            params.triggerKind === 'Automatic'
                                ? vscode.CodeActionTriggerKind.Automatic
                                : vscode.CodeActionTriggerKind.Invoke,
                    },
                    token
                )
                for (const vscAction of result ?? []) {
                    if (vscAction instanceof vscode.CodeAction) {
                        const diagnostics: agent_protocol.ProtocolDiagnostic[] = []
                        for (const diagnostic of vscAction.diagnostics ?? []) {
                            diagnostics.push({
                                location: {
                                    uri: document.uri.toString(),
                                    range: diagnostic.range,
                                },
                                severity: 'error',
                                source: diagnostic.source,
                                message: diagnostic.message,
                            })
                        }
                        const id = uuid.v4()
                        const codeAction: agent_protocol.ProtocolCodeAction = {
                            id,
                            title: vscAction.title,
                            commandID: vscAction.command?.command,
                            diagnostics,
                        }
                        codeActionById.set(id, vscAction)
                        codeActions.push(codeAction)
                    }
                }
            }
            return { codeActions }
        })

        this.registerAuthenticatedRequest('codeActions/trigger', async ({ id }) => {
            const codeAction = codeActionById.get(id)
            if (!codeAction || !codeAction.command) {
                throw new Error(`codeActions/trigger: unknown ID ${id}`)
            }
            const args: ExecuteEditArguments = codeAction.command.arguments?.[0]
            if (!args) {
                throw new Error(`codeActions/trigger: no arguments for ID ${id}`)
            }
            return this.createEditTask(
                executeEdit(args).then<CommandResult | undefined>(task => ({
                    type: 'edit',
                    task,
                }))
            )
        })

        this.registerAuthenticatedRequest('diagnostics/publish', async params => {
            const result = new Map<vscode_shim.UriString, vscode.Diagnostic[]>()
            for (const diagnostic of params.diagnostics) {
                const location = vscodeLocation(diagnostic.location)

                const diagnostics = result.get(vscode_shim.UriString.fromUri(location.uri)) ?? []

                const relatedInformation: vscode.DiagnosticRelatedInformation[] = []
                for (const related of diagnostic.relatedInformation ?? []) {
                    relatedInformation.push({
                        location: vscodeLocation(related.location),
                        message: related.message,
                    })
                }
                diagnostics.push({
                    message: diagnostic.message,
                    range: location.range,
                    severity: vscode.DiagnosticSeverity.Error,
                    code: diagnostic.code ?? undefined,
                    source: diagnostic.source ?? undefined,
                    relatedInformation,
                })
                //this ensures it's added to the map if it didn't already
                result.set(vscode_shim.UriString.fromUri(location.uri), diagnostics)
            }
            vscode_shim.diagnostics.publish(result)
            return null
        })

        this.registerAuthenticatedRequest('testing/diagnostics', async params => {
            const uri = vscode.Uri.parse(params.uri)
            const language = getLanguageForFileName(uri.fsPath)
            const retriever = loadTscRetriever()
            if (!isFileURI(uri) || !supportedTscLanguages.has(language) || !retriever) {
                throw new Error(`testing/diagnostics: unsupported file type ${language} for URI ${uri}`)
            }
            const diagnostics = retriever.diagnostics(uri)
            return { diagnostics }
        })

        this.registerAuthenticatedRequest('testing/awaitPendingPromises', async () => {
            if (!(vscode_shim.isTesting || vscode_shim.isIntegrationTesting)) {
                throw new Error(
                    'testing/awaitPendingPromises can only be called from tests. ' +
                        'To fix this problem, set the environment variable CODY_SHIM_TESTING=true.'
                )
            }
            await Promise.all(this.pendingPromises.values())
            return null
        })

        this.registerAuthenticatedRequest('testing/memoryUsage', async () => {
            if (!global.gc) {
                throw new Error('testing/memoryUsage requires running node with --expose-gc')
            }
            global.gc()
            return { usage: process.memoryUsage() }
        })

        this.registerAuthenticatedRequest('testing/networkRequests', async () => {
            const requests = this.params.networkRequests ?? []
            return {
                requests: requests.map(req => ({ url: req.url, body: req.body })),
            }
        })
        this.registerAuthenticatedRequest('testing/closestPostData', async ({ url, postData }) => {
            const polly = this.params.polly
            let closestDistance = Number.MAX_VALUE
            let closest = ''
            if (!polly) {
                throw new Error('testing/closestPostData: Polly is not enabled')
            }
            // @ts-ignore
            const persister = polly.persister._cache as Map<string, Promise<Har>>
            for (const [, har] of persister) {
                for (const entry of (await har)?.log?.entries ?? []) {
                    if (entry.request.url !== url) {
                        continue
                    }
                    const entryPostData = entry.request.postData?.text ?? ''
                    const distance = levenshtein(postData, entryPostData)
                    if (distance < closestDistance) {
                        closest = entryPostData
                        closestDistance = distance
                    }
                }
            }
            return { closestBody: closest }
        })
        this.registerAuthenticatedRequest('testing/exportedTelemetryEvents', async () => {
            const events = TESTING_TELEMETRY_EXPORTER.getExported()
            return {
                events: events.map(event => ({
                    feature: event.feature,
                    action: event.action,
                    source: {
                        client: event.source.client,
                        clientVersion: event.source.clientVersion ?? '',
                    },
                    timestamp: event.timestamp,
                    parameters: {
                        metadata: event.parameters.metadata ?? {},
                        privateMetadata: event.parameters.privateMetadata ?? {},
                        billingMetadata: {
                            product: event.parameters.billingMetadata?.product ?? '',
                            category: event.parameters.billingMetadata?.category ?? '',
                        },
                    },
                    testOnlyAnonymousUserID: event.testOnlyAnonymousUserID,
                })),
            }
        })
        this.registerAuthenticatedRequest('testing/requestErrors', async () => {
            const requests = this.params.requestErrors ?? []
            return {
                errors: requests.map(({ request, error }) => ({
                    url: request.url,
                    error,
                })),
            }
        })
        this.registerAuthenticatedRequest('testing/progress', async ({ title }) => {
            const thenable = await vscode.window.withProgress(
                {
                    title: 'testing/progress',
                    location: vscode.ProgressLocation.Notification,
                    cancellable: true,
                },
                progress => {
                    progress.report({ message: 'message1' })
                    progress.report({ increment: 50 })
                    progress.report({ increment: 50 })
                    return Promise.resolve({ result: `Hello ${title}` })
                }
            )
            return thenable
        })

        this.registerAuthenticatedRequest('testing/progressCancelation', async ({ title }) => {
            const message = await vscode.window.withProgress<string>(
                {
                    title: 'testing/progressCancelation',
                    location: vscode.ProgressLocation.Notification,
                    cancellable: true,
                },
                (progress, token) => {
                    return new Promise<string>((resolve, reject) => {
                        token.onCancellationRequested(() => {
                            progress.report({
                                message: 'before resolution',
                            })
                            resolve(`request with title '${title}' cancelled`)
                            progress.report({
                                message: 'after resolution',
                            })
                        })
                        setTimeout(
                            () =>
                                reject(
                                    new Error(
                                        'testing/progressCancelation did not resolve within 5 seconds. ' +
                                            'To fix this problem, send a progress/cancel notification with the same ID ' +
                                            'as the progress/start notification with title "testing/progressCancelation"'
                                    )
                                ),
                            5_000
                        )
                    })
                }
            )
            return { result: message }
        })

        this.registerAuthenticatedRequest('testing/reset', async () => {
            await this.workspace.reset()
            await this.globalState?.reset()
            // reset the telemetry recorded events
            TESTING_TELEMETRY_EXPORTER.reset()
            return null
        })

        this.registerAuthenticatedRequest(
            'testing/workspaceDocuments',
            async (params: GetDocumentsParams): Promise<GetDocumentsResult> => {
                const uris = params?.uris ?? this.workspace.allDocuments().map(doc => doc.uri.toString())

                const documents: ProtocolTextDocument[] = []

                for (const uri of uris) {
                    const document = this.workspace.getDocument(vscode.Uri.parse(uri))
                    if (document) {
                        documents.push({
                            uri: document.uri.toString(),
                            content: document.content ?? undefined,
                            selection: document.protocolDocument?.selection ?? undefined,
                        })
                    }
                }
                return { documents }
            }
        )
        TESTING_TELEMETRY_EXPORTER.delegate = new TestTelemetryExporter()

        this.registerAuthenticatedRequest('command/execute', async params => {
            await vscode.commands.executeCommand(params.command, ...(params.arguments ?? []))
        })

        this.registerAuthenticatedRequest('customCommands/list', async () => {
            const commands = await vscode.commands.executeCommand('cody.commands.get-custom-commands')
            return (commands as CodyCommand[]) ?? []
        })

        this.registerAuthenticatedRequest('testing/autocomplete/completionEvent', async params => {
            const provider = await vscode_shim.completionProvider()

            return provider.getTestingCompletionEvent(params.completionID as CompletionItemID)
        })

        this.registerAuthenticatedRequest('autocomplete/execute', async (params, token) => {
            const provider = await vscode_shim.completionProvider()
            if (!provider) {
                logError('Agent', 'autocomplete/execute', 'Completion provider is not initialized')
                return { items: [] }
            }
            const uri =
                typeof params.uri === 'string'
                    ? vscode.Uri.parse(params.uri)
                    : params?.filePath
                      ? vscode.Uri.file(params.filePath)
                      : undefined
            if (!uri) {
                logError(
                    'Agent',
                    'autocomplete/execute',
                    `No uri provided for autocomplete request ${JSON.stringify(
                        params
                    )}. To fix this problem, set the 'uri' property.`
                )
                return { items: [] }
            }
            const document = this.workspace.getDocument(uri)
            if (!document) {
                logError(
                    'Agent',
                    'autocomplete/execute',
                    'No document found for file path',
                    params.uri,
                    [...this.workspace.allUris()]
                )
                return { items: [] }
            }

            try {
                if (params.triggerKind === 'Invoke') {
                    await provider?.manuallyTriggerCompletion?.()
                }

                const result = await provider.provideInlineCompletionItems(
                    document,
                    new vscode.Position(params.position.line, params.position.character),
                    {
                        triggerKind:
                            vscode.InlineCompletionTriggerKind[params.triggerKind ?? 'Automatic'],
                        selectedCompletionInfo:
                            params.selectedCompletionInfo?.text === undefined ||
                            params.selectedCompletionInfo?.text === null
                                ? undefined
                                : {
                                      text: params.selectedCompletionInfo.text,
                                      range: new vscode.Range(
                                          params.selectedCompletionInfo.range.start.line,
                                          params.selectedCompletionInfo.range.start.character,
                                          params.selectedCompletionInfo.range.end.line,
                                          params.selectedCompletionInfo.range.end.character
                                      ),
                                  },
                    },
                    token
                )

                const items: AutocompleteItem[] =
                    result?.items.flatMap(({ insertText, range, id }) =>
                        typeof insertText === 'string' && range !== undefined
                            ? [{ id, insertText, range }]
                            : []
                    ) ?? []

                return { items, completionEvent: result?.completionEvent }
            } catch (error) {
                if (isRateLimitError(error)) {
                    throw error
                }
                return Promise.reject(error)
            }
        })

        this.registerAuthenticatedRequest('extension/reset', async () => {
            this.globalState?.reset()
            return null
        })

        this.registerNotification('autocomplete/completionAccepted', async ({ completionID }) => {
            const provider = await vscode_shim.completionProvider()
            await provider.handleDidAcceptCompletionItem(completionID as CompletionItemID)
        })

        this.registerNotification('autocomplete/completionSuggested', async ({ completionID }) => {
            const provider = await vscode_shim.completionProvider()
            provider.unstable_handleDidShowCompletionItem(completionID as CompletionItemID)
        })

        this.registerAuthenticatedRequest(
            'testing/autocomplete/awaitPendingVisibilityTimeout',
            async () => {
                const provider = await vscode_shim.completionProvider()
                return provider.testing_completionSuggestedPromise
            }
        )

        this.registerAuthenticatedRequest(
            'testing/autocomplete/setCompletionVisibilityDelay',
            async ({ delay }) => {
                const provider = await vscode_shim.completionProvider()
                provider.testing_setCompletionVisibilityDelay(delay)
                return null
            }
        )

        this.registerAuthenticatedRequest('testing/autocomplete/providerConfig', async () => {
            const provider = await vscode_shim.completionProvider()
            return provider.config.provider
        })

        this.registerAuthenticatedRequest('graphql/getRepoIds', async ({ names, first }) => {
            const repos = await graphqlClient.getRepoIds(names, first)
            if (isError(repos)) {
                throw repos
            }
            return { repos }
        })
        this.registerAuthenticatedRequest('graphql/currentUserId', async () => {
            const id = await graphqlClient.getCurrentUserId()
            if (typeof id === 'string') {
                return id
            }

            throw id
        })

        this.registerAuthenticatedRequest('graphql/currentUserIsPro', async () => {
            const res = await graphqlClient.getCurrentUserCodyProEnabled()
            if (res instanceof Error) {
                throw res
            }

            return Boolean(res?.codyProEnabled)
        })

        this.registerAuthenticatedRequest('graphql/getCurrentUserCodySubscription', async () => {
            const res = await graphqlClient.getCurrentUserCodySubscription()
            if (res instanceof Error) {
                throw res
            }

            return res
        })

        this.registerAuthenticatedRequest('telemetry/recordEvent', async event => {
            telemetryRecorder.recordEvent(
                // 👷 HACK: We have no control over what gets sent over JSON RPC,
                // so we depend on client implementations to give type guidance
                // to ensure that we don't accidentally share arbitrary,
                // potentially sensitive string values. In this RPC handler,
                // when passing the provided event to the TelemetryRecorder
                // implementation, we forcibly cast all the inputs below
                // (feature, action, parameters) into known types (strings
                // 'feature', 'action', 'key') so that the recorder will accept
                // it. DO NOT do this elsewhere!
                event.feature as 'feature',
                event.action as 'action',
                event.parameters as TelemetryEventParameters<
                    { key: number },
                    BillingProduct,
                    BillingCategory
                >
            )
            return Promise.resolve(null)
        })

        /**
         * @deprecated use 'telemetry/recordEvent' instead.
         */
        this.registerAuthenticatedRequest('graphql/logEvent', async event => {
            if (typeof event.argument === 'object') {
                event.argument = JSON.stringify(event.argument)
            }
            if (typeof event.publicArgument === 'object') {
                event.publicArgument = JSON.stringify(event.publicArgument)
            }
            await graphqlClient.logEvent(event, 'connected-instance-only')
            return null
        })

        this.registerRequest('graphql/getRepoIdIfEmbeddingExists', () => {
            return Promise.resolve(null)
        })

        this.registerRequest('graphql/getRepoId', async ({ repoName }) => {
            const result = await graphqlClient.getRepoId(repoName)
            if (result instanceof Error) {
                console.error('getRepoId', result)
            }
            return typeof result === 'string' ? result : null
        })

        this.registerAuthenticatedRequest('git/codebaseName', ({ url }) => {
            const result = convertGitCloneURLToCodebaseName(url)
            return Promise.resolve(typeof result === 'string' ? result : null)
        })

        this.registerNotification('autocomplete/clearLastCandidate', async () => {
            const provider = await vscode_shim.completionProvider()
            if (!provider) {
                console.log('Completion provider is not initialized: unable to clear last candidate')
            }
            provider.clearLastCandidate()
        })

        this.registerAuthenticatedRequest('webview/didDispose', ({ id }) => {
            const panel = this.webPanels.panels.get(id)
            if (!panel) {
                console.log(`No panel with id ${id} found`)
                return Promise.resolve(null)
            }
            panel.dispose()
            return Promise.resolve(null)
        })

        // The arguments to pass to the command to make sure edit commands would also run in chat mode
        const commandArgs: Partial<CodyCommandArgs> = { source: 'editor' }

        this.registerAuthenticatedRequest('commands/explain', () => {
            return this.createChatPanel(executeExplainCommand(commandArgs))
        })

        this.registerAuthenticatedRequest('editTask/accept', async ({ id }) => {
            this.fixups?.accept(id)
            return null
        })

        this.registerAuthenticatedRequest('editTask/undo', async ({ id }) => {
            this.fixups?.undo(id)
            return null
        })

        this.registerAuthenticatedRequest('editTask/cancel', async ({ id }) => {
            this.fixups?.cancel(id)
            return null
        })

        this.registerAuthenticatedRequest('editTask/getTaskDetails', async ({ id }) => {
            const task = this.fixups?.getTask(id)
            if (task) {
                return AgentFixupControls.serialize(task)
            }

            return Promise.reject(`No task with id ${id}`)
        })

        this.registerAuthenticatedRequest('editTask/retry', async params => {
            const instruction = PromptString.unsafe_fromUserQuery(params.instruction)
            const models = getModelOptionItems(
                await firstResultFromOperation(modelsService.getModels(ModelUsage.Edit)),
                true
            )
            const previousInput: QuickPickInput = {
                instruction: instruction,
                userContextFiles: [],
                model: models.find(item => item.modelTitle === params.model)?.model ?? models[0].model,
                range: vscodeRange(params.range),
                intent: 'edit',
                mode: params.mode,
            }

            if (!this.fixups) return Promise.reject()
            const retryResult = this.fixups.retry(params.id, previousInput)
            return this.createEditTask(retryResult.then(task => task && { type: 'edit', task }))
        })

        this.registerAuthenticatedRequest(
            'editTask/getFoldingRanges',
            async (params): Promise<GetFoldingRangeResult> => {
                const uri = vscode.Uri.parse(params.uri)
                const vscodeRange = new vscode.Range(
                    params.range.start.line,
                    params.range.start.character,
                    params.range.end.line,
                    params.range.end.character
                )
                const document = this.workspace.getDocument(uri)
                if (!document) {
                    logError(
                        'Agent',
                        'editTask/getFoldingRanges',
                        'No document found for file path',
                        params.uri,
                        [...this.workspace.allUris()]
                    )
                    return Promise.resolve({ range: vscodeRange })
                }
                const range = await getEditSmartSelection(document, vscodeRange, {})
                return { range }
            }
        )

        this.registerAuthenticatedRequest('editCommands/code', params => {
            const instruction = PromptString.unsafe_fromUserQuery(params.instruction)
            const args: ExecuteEditArguments = {
                configuration: {
                    instruction,
                    model: params.model ?? undefined,
                    mode: params.mode ?? 'edit',
                },
            }
            return this.createEditTask(executeEdit(args).then(task => task && { type: 'edit', task }))
        })

        this.registerAuthenticatedRequest('editCommands/document', () => {
            return this.createEditTask(
                vscode.commands.executeCommand<CommandResult | undefined>('cody.command.document-code')
            )
        })

        this.registerAuthenticatedRequest('commands/smell', () => {
            return this.createChatPanel(executeSmellCommand(commandArgs))
        })

        this.registerAuthenticatedRequest('commands/custom', ({ key }) => {
            return this.executeCustomCommand(
                vscode.commands.executeCommand<CommandResult | undefined>(
                    'cody.action.command',
                    key,
                    commandArgs
                )
            )
        })

        this.registerAuthenticatedRequest('chat/new', async () => {
            return this.createChatPanel(
                Promise.resolve({
                    type: 'chat',
                    session: await vscode.commands.executeCommand('cody.chat.newEditorPanel'),
                })
            )
        })

        this.registerAuthenticatedRequest('chat/web/new', async () => {
            const panelId = await this.createChatPanel(
                Promise.resolve({
                    type: 'chat',
                    session: await vscode.commands.executeCommand('cody.chat.newEditorPanel'),
                })
            )

            const chatId = this.webPanels.panels.get(panelId)?.chatID ?? ''
            return { panelId, chatId }
        })

        this.registerAuthenticatedRequest('chat/sidebar/new', async () => {
            const panelId = await this.createChatPanel(
                Promise.resolve({
                    type: 'chat',
                    session: await vscode.commands.executeCommand('cody.chat.newPanel'),
                })
            )

            const chatId = this.webPanels.panels.get(panelId)?.chatID ?? ''
            return { panelId, chatId }
        })

        this.registerAuthenticatedRequest('chat/models', async ({ modelUsage }) => {
            return {
                models: await modelsService.getModelsAvailabilityStatus(modelUsage),
            }
        })

        this.registerAuthenticatedRequest('chat/export', async input => {
            const { fullHistory = false } = input ?? {}
            const authStatus = currentAuthStatusAuthed()
            const localHistory = chatHistory.getLocalHistory(authStatus)

            if (localHistory != null) {
                return (
                    Object.entries(localHistory?.chat)
                        // Return filtered (non-empty) chats by default, but if requests has fullHistory: true
                        // return the full list of chats from the storage, empty chats included
                        .filter(
                            ([_, chatTranscript]) =>
                                chatTranscript.interactions.length > 0 || fullHistory
                        )
                        .map(([chatID, chatTranscript]) => ({
                            chatID: chatID,
                            transcript: chatTranscript,
                        }))
                )
            }

            return []
        })
        this.registerAuthenticatedRequest('chat/import', async ({ history, merge }) => {
            const accountKeyedChatHistory: AccountKeyedChatHistory = {}
            for (const [account, chats] of Object.entries(history)) {
                accountKeyedChatHistory[account as ChatHistoryKey] = { chat: chats }
            }
            await chatHistory.importChatHistory(accountKeyedChatHistory, merge, currentAuthStatus())
            return null
        })

        this.registerAuthenticatedRequest('chat/delete', async params => {
            await vscode.commands.executeCommand<AuthStatus>('cody.chat.history.delete', {
                id: params.chatId,
            })

            const localHistory = chatHistory.getLocalHistory(currentAuthStatusAuthed())
            if (localHistory != null) {
                return Object.entries(localHistory?.chat).map(([chatID, chatTranscript]) => ({
                    chatID: chatID,
                    transcript: chatTranscript,
                }))
            }

            return []
        })

        this.registerAuthenticatedRequest('chat/setModel', async ({ id, model }) => {
            const panel = this.webPanels.getPanelOrError(id)
            await waitUntilComplete(panel.extensionAPI.setChatModel(model))
            return null
        })

        const submitOrEditHandler = async (
            { id, message }: { id: string; message: WebviewMessage },
            token: vscode.CancellationToken
        ): Promise<ExtensionMessage> => {
            if (message.command !== 'submit' && message.command !== 'edit') {
                throw new Error('Invalid message, must have a command of "submit"')
            }
            const panel = this.webPanels.getPanelOrError(id)
            if (panel.isMessageInProgress) {
                throw new Error('Message is already in progress')
            }
            const disposables: vscode.Disposable[] = []
            const result = new Promise<ExtensionMessage>((resolve, reject) => {
                disposables.push(
                    panel.onMessageInProgressDidChange(message => {
                        if (message.type === 'transcript' && !message.isMessageInProgress) {
                            resolve(message)
                        } else if (message.type !== 'transcript') {
                            reject(
                                new Error(
                                    `expected transcript message, received ${JSON.stringify(message)}`
                                )
                            )
                        }
                    })
                )
                this.receiveWebviewMessage(id, message).then(
                    () => {},
                    error => reject(error)
                )
                disposables.push(
                    token.onCancellationRequested(() => {
                        this.receiveWebviewMessage(id, {
                            command: 'abort',
                        }).then(
                            () => {},
                            error => reject(error)
                        )
                    })
                )
            })

            // TODO: capture a rate-limit error if submitting this message triggered the rate limit

            return result.finally(() => {
                vscode.Disposable.from(...disposables).dispose()
            })
        }
        this.registerAuthenticatedRequest('chat/submitMessage', submitOrEditHandler)
        this.registerAuthenticatedRequest('chat/editMessage', submitOrEditHandler)

        this.registerAuthenticatedRequest('webview/resolveWebviewView', async params => {
            await this.resolveWebviewView(params)
            return null
        })
        this.registerNotification('webview/didDisposeNative', async ({ handle }) => {
            await this.didDisposeNativeWebview(handle)
        })
        this.registerAuthenticatedRequest('webview/receiveMessage', async ({ id, message }) => {
            await this.receiveWebviewMessage(id, message)
            return null
        })
        this.registerAuthenticatedRequest(
            'webview/receiveMessageStringEncoded',
            async ({ id, messageStringEncoded }) => {
                await this.receiveWebviewMessage(id, JSON.parse(messageStringEncoded))
                return null
            }
        )
        this.registerNotification('secrets/didChange', async ({ key }) => {
            this.secretsDidChange.fire({ key })
        })

        this.registerAuthenticatedRequest('featureFlags/getFeatureFlag', async ({ flagName }) => {
            return featureFlagProvider.evaluateFeatureFlagEphemerally(
                FeatureFlag[flagName as keyof typeof FeatureFlag]
            )
        })

        this.registerAuthenticatedRequest('attribution/search', async ({ id, snippet }) => {
            const panel = this.webPanels.getPanelOrError(id)
            await this.receiveWebviewMessage(id, {
                command: 'attribution-search',
                snippet,
            })
            const result = panel.popAttribution(snippet)
            return {
                error: result.error || null,
                repoNames: result?.attribution?.repositoryNames || [],
                limitHit: result?.attribution?.limitHit || false,
            }
        })

        this.registerAuthenticatedRequest('ignore/test', async ({ uri: uriString }) => {
            const uri = vscode.Uri.parse(uriString)
            const isIgnored = await contextFiltersProvider.isUriIgnored(uri)
            return {
                policy: isIgnored ? 'ignore' : 'use',
            } as const
        })

        this.registerAuthenticatedRequest('testing/ignore/overridePolicy', async contextFilters => {
            contextFiltersProvider.setTestingContextFilters(contextFilters)
            return null
        })
    }

    private pushPendingPromise(pendingPromise: Promise<unknown>): void {
        if (vscode_shim.isTesting || vscode_shim.isIntegrationTesting) {
            this.pendingPromises.add(pendingPromise)
            pendingPromise.finally(() => this.pendingPromises.delete(pendingPromise))
        }
    }

    private async newGlobalState(clientInfo: ClientInfo): Promise<AgentGlobalState> {
        switch (clientInfo.capabilities?.globalState) {
            case 'server-managed':
                return AgentGlobalState.initialize(
                    clientInfo.name,
                    clientInfo.globalStateDir ?? codyPaths().data
                )
            case 'client-managed':
                throw new Error('client-managed global state is not supported')
            default:
                return AgentGlobalState.initialize(clientInfo.name)
        }
    }

    // ExtensionClient callbacks.

    private fixups: AgentFixupControls | undefined

    public createFixupControlApplicator(
        files: FixupActor & FixupFileCollection
    ): FixupControlApplicator {
        this.fixups = new AgentFixupControls(files, this.notify.bind(this))
        return this.fixups
    }

    public openNewDocument = async (
        _: typeof vscode.workspace,
        uri: vscode.Uri
    ): Promise<vscode.TextDocument | undefined> => {
        if (uri.scheme !== 'untitled') {
            return vscode_shim.workspace.openTextDocument(uri)
        }

        if (this.clientInfo?.capabilities?.untitledDocuments !== 'enabled') {
            const errorMessage =
                'Client does not support untitled documents. To fix this problem, set `untitledDocuments: "enabled"` in client capabilities'
            logError('Agent', 'unsupported operation', errorMessage)
            throw new Error(errorMessage)
        }

        const result = await this.request('textDocument/openUntitledDocument', {
            uri: uri.toString(),
        })
        return result ? vscode_shim.workspace.openTextDocument(result.uri) : undefined
    }

    get clientName(): string {
        return this.clientInfo?.name.toLowerCase() || 'uninitialized-agent'
    }

    get httpClientNameForLegacyReasons(): string | undefined {
        return this.clientInfo?.legacyNameForServerIdentification ?? undefined
    }

    get clientVersion(): string {
        return this.clientInfo?.version || '0.0.0'
    }

    get capabilities(): agent_protocol.ClientCapabilities | undefined {
        return this.clientInfo?.capabilities ?? undefined
    }

    private async handleConfigChanges(
        config: ExtensionConfiguration,
        params?: { forceAuthentication: boolean }
    ): Promise<void> {
        const isAuthChange = vscode_shim.isAuthenticationChange(config)
        vscode_shim.setExtensionConfiguration(config)
        // If this is an authentication change we need to reauthenticate prior to firing events
        // that update the clients
        if (isAuthChange || params?.forceAuthentication) {
            try {
                await authProvider.validateAndStoreCredentials(
                    {
                        configuration: {
                            customHeaders: config.customHeaders,
                        },
                        auth: {
                            serverEndpoint: config.serverEndpoint,
                            accessToken: config.accessToken ?? null,
                        },
                        clientState: {
                            anonymousUserID: config.anonymousUserID ?? null,
                        },
                    },
                    'always-store'
                )

                // Critical: we need to await for the handling of `onDidChangeConfiguration` to
                // let the new credentials propagate. If we remove the statement below, then
                // autocomplete may return empty results because we can't await for the updated
                // `InlineCompletionItemProvider` to register.
                await vscode_shim.onDidChangeConfiguration.cody_fireAsync({
                    affectsConfiguration: () =>
                        // assuming the return value below only impacts performance (not
                        // functionality), we return true to always triggger the callback.
                        true,
                })
            } catch (error) {
                console.log('Authentication failed', error)
            }
        }
    }

    private async handleDocumentChange(document: ProtocolTextDocument) {
        const documentWithUri = ProtocolTextDocumentWithUri.fromDocument(document)
        const { document: textDocument, contentChanges } =
            this.workspace.loadDocumentWithChanges(documentWithUri)
        const textEditor = this.workspace.newTextEditor(textDocument)
        this.workspace.setActiveTextEditor(textEditor)

        if (contentChanges.length > 0) {
            this.pushPendingPromise(
                vscode_shim.onDidChangeTextDocument.cody_fireAsync({
                    document: textDocument,
                    contentChanges,
                    reason: undefined,
                })
            )
        }
        if (document.selection) {
            this.pushPendingPromise(
                vscode_shim.onDidChangeTextEditorSelection.cody_fireAsync({
                    textEditor,
                    kind: undefined,
                    selections: [textEditor.selection],
                })
            )
        }
    }

    private registerWebviewHandlers(): void {
        vscode_shim.setCreateWebviewPanel((viewType, title, showOptions, options) => {
            const panel = new AgentWebviewPanel(viewType, title, showOptions, options)
            this.webPanels.add(panel)

            panel.onDidPostMessage(message => {
                if (message.type === 'transcript') {
                    panel.chatID = message.chatID
                    for (const chatMessage of message.messages) {
                        if (chatMessage?.error?.retryAfterDate) {
                            // HACK: for some reason, `JSON.stringify()` on the
                            // date class introduced JSON-RPC parse errors in
                            // the JetBrains plugin. This solution shouldn't be
                            // necessary because `JSON.stringify()` does convert
                            // dates into string literals, but it unblocked the
                            // JetBrains plugin from updating to the new chat
                            // UI. If changing this, at least manually confirm that
                            // it works OK to get rate limit errors in JetBrains.
                            chatMessage.error.retryAfterDateString = JSON.stringify(
                                chatMessage.error.retryAfterDate
                            )
                            chatMessage.error.retryAfterDate = undefined
                        }
                    }
                    if (panel.isMessageInProgress !== message.isMessageInProgress) {
                        panel.isMessageInProgress = message.isMessageInProgress
                        panel.messageInProgressChange.fire(message)
                    }
                } else if (message.type === 'errors') {
                    panel.messageInProgressChange.fire(message)
                } else if (message.type === 'attribution') {
                    panel.pushAttribution({
                        ...message,
                        attribution: message.attribution ?? undefined,
                        error: message.error ?? undefined,
                    })
                }

                if (this.clientInfo?.capabilities?.webviewMessages === 'string-encoded') {
                    this.notify('webview/postMessageStringEncoded', {
                        id: panel.panelID,
                        stringEncodedMessage: JSON.stringify(message),
                    })
                } else {
                    this.notify('webview/postMessage', {
                        id: panel.panelID,
                        message,
                    })
                }
            })

            return panel
        })
    }

    private async resolveWebviewView({
        viewId,
        webviewHandle,
    }: { viewId: string; webviewHandle: string }): Promise<void> {
        const provider = this.webviewViewProviders.get(viewId)
        if (!provider) {
            return
        }
        await resolveWebviewView(provider, viewId, webviewHandle)
    }

    private async didDisposeNativeWebview(handle: string) {
        this.webPanels.nativePanels.get(handle)?.didDispose()
    }

    private async receiveWebviewMessage(id: string, message: WebviewMessage): Promise<void> {
        const nativePanel = this.webPanels.nativePanels.get(id)
        if (nativePanel) {
            nativePanel.didReceiveMessage(message)
            return
        }

        const panel = this.webPanels.panels.get(id)
        if (!panel) {
            console.log(`No panel with id ${id} found`)
            return
        }
        await panel.receiveMessage.cody_fireAsync(message)
    }

    private async createEditTask(commandResult: Thenable<CommandResult | undefined>): Promise<EditTask> {
        const result = (await commandResult) ?? { type: 'empty-command-result' }
        if (result?.type !== 'edit' || result.task === undefined) {
            throw new TypeError(
                `Expected a non-empty edit command result. Got ${JSON.stringify(result)}`
            )
        }
        return AgentFixupControls.serialize(result.task)
    }

    private async createChatPanel(commandResult: Thenable<CommandResult | undefined>): Promise<string> {
        const result = (await commandResult) ?? { type: 'empty-command-result' }
        if (result?.type !== 'chat') {
            throw new TypeError(`Expected chat command result, got ${result.type}`)
        }

        const { sessionID, webviewPanelOrView: webviewPanel } = result.session ?? {}
        if (sessionID === undefined || webviewPanel === undefined) {
            throw new Error('chatID is undefined')
        }
        if (!(webviewPanel instanceof AgentWebviewPanel)) {
            // TODO: For WebViews we don't want to throw here, nor do we want to set chatID
            // on the returned object.
            throw new TypeError('')
        }

        if (webviewPanel.chatID === undefined) {
            webviewPanel.chatID = sessionID
        }
        if (sessionID !== webviewPanel.chatID) {
            throw new TypeError(
                `Mismatching chatID, (sessionID) ${sessionID} !== ${webviewPanel.chatID} (webviewPanel.chatID)`
            )
        }
        webviewPanel.initialize()
        return webviewPanel.panelID
    }

    private async executeCustomCommand(
        commandResult: Thenable<CommandResult | undefined>
    ): Promise<CustomCommandResult> {
        const result = (await commandResult) ?? { type: 'empty-command-result' }

        if (result?.type === 'chat') {
            return {
                type: 'chat',
                chatResult: await this.createChatPanel(commandResult),
            }
        }

        if (result?.type === 'edit') {
            return {
                type: 'edit',
                editResult: await this.createEditTask(commandResult),
            }
        }

        throw new Error('Invalid custom command result')
    }

    // Alternative to `registerRequest` that awaits on authentication changes to
    // propagate before calling the method handler.
    public registerAuthenticatedRequest<M extends RequestMethodName>(
        method: M,
        callback: RequestCallback<M>
    ): void {
        this.registerRequest(method, async (params, token) => {
            await this.authenticationPromise
            if (vscode_shim.isTesting) {
                await Promise.all(this.pendingPromises.values())
            }
            return callback(params, token)
        })
    }

    public applyWorkspaceEdit(
        edit: vscode.WorkspaceEdit,
        metadata: vscode.WorkspaceEditMetadata | undefined
    ): Promise<boolean> {
        if (edit instanceof AgentWorkspaceEdit) {
            if (this.clientInfo?.capabilities?.editWorkspace === 'enabled') {
                return this.request('workspace/edit', {
                    operations: edit.operations,
                    metadata,
                })
            }
            logError(
                'Agent',
                'client does not support vscode.workspace.applyEdit() yet. ' +
                    'If you are a client author, enable this operation by setting ' +
                    'the client capability `editWorkspace: "enabled"`',
                new Error().stack // adding the stack trace to help debugging by this method is being called
            )
            return Promise.resolve(false)
        }

        throw new TypeError(`Expected AgentWorkspaceEdit, got ${edit}`)
    }
}<|MERGE_RESOLUTION|>--- conflicted
+++ resolved
@@ -77,14 +77,10 @@
 import { AgentWorkspaceDocuments } from './AgentWorkspaceDocuments'
 import { registerNativeWebviewHandlers, resolveWebviewView } from './NativeWebview'
 import type { PollyRequestError } from './cli/command-jsonrpc-stdio'
-<<<<<<< HEAD
-=======
-import { codyPaths } from './codyPaths'
 import {
     currentProtocolAuthStatus,
     currentProtocolAuthStatusOrNotReadyYet,
 } from './currentProtocolAuthStatus'
->>>>>>> ae232414
 import { AgentGlobalState } from './global-state/AgentGlobalState'
 import {
     MessageHandler,
