import {
    type ChatMessage,
    ContextItemSource,
    type Guardrails,
    type Model,
    ModelTag,
    type PromptString,
    contextItemsFromPromptEditorValue,
    filterContextItemsFromPromptEditorValue,
    isAbortErrorOrSocketHangUp,
    reformatBotMessageForChat,
    serializedPromptEditorStateFromChatMessage,
} from '@sourcegraph/cody-shared'
import type { PromptEditorRefAPI } from '@sourcegraph/prompt-editor'
import isEqual from 'lodash/isEqual'
import { type FunctionComponent, type RefObject, memo, useMemo } from 'react'
import type { ApiPostMessage, UserAccountInfo } from '../../../../Chat'
import { chatModelIconComponent } from '../../../../components/ChatModelIcon'
import { useChatSession } from '../../../../utils/useChatSession'
import {
    ChatMessageContent,
    type CodeBlockActionsProps,
} from '../../../ChatMessageContent/ChatMessageContent'
import { ErrorItem, RequestErrorItem } from '../../../ErrorItem'
import { type Interaction, editHumanMessage } from '../../../Transcript'
import { FeedbackButtons } from '../../../components/FeedbackButtons'
import { LoadingDots } from '../../../components/LoadingDots'
import { BaseMessageCell, MESSAGE_CELL_AVATAR_SIZE } from '../BaseMessageCell'
import { ContextFocusActions } from './ContextFocusActions'

/**
 * A component that displays a chat message from the assistant.
 */
export const AssistantMessageCell: FunctionComponent<{
    message: ChatMessage
    models: Model[]
    /** Information about the human message that led to this assistant response. */
    humanMessage: PriorHumanMessageInfo | null

    userInfo: UserAccountInfo
    chatEnabled: boolean
    isLoading: boolean

    showFeedbackButtons: boolean
    feedbackButtonsOnSubmit?: (text: string) => void

    copyButtonOnSubmit?: CodeBlockActionsProps['copyButtonOnSubmit']
    insertButtonOnSubmit?: CodeBlockActionsProps['insertButtonOnSubmit']

    smartApplyEnabled?: boolean
    smartApply?: CodeBlockActionsProps['smartApply']

    postMessage?: ApiPostMessage
    guardrails?: Guardrails
}> = memo(
    ({
        message,
        models,
        humanMessage,
        userInfo,
        chatEnabled,
        isLoading,
        showFeedbackButtons,
        feedbackButtonsOnSubmit,
        copyButtonOnSubmit,
        insertButtonOnSubmit,
        postMessage,
        guardrails,
        smartApply,
        smartApplyEnabled,
    }) => {
        const displayMarkdown = useMemo(
            () => (message.text ? reformatBotMessageForChat(message.text).toString() : ''),
            [message.text]
        )

<<<<<<< HEAD
        const { models } = useChatSession()
=======
>>>>>>> c50ea975
        const chatModel = useChatModelByID(message.model, models)
        const ModelIcon = chatModel ? chatModelIconComponent(chatModel.id) : null
        const isAborted = isAbortErrorOrSocketHangUp(message.error)

        const hasLongerResponseTime = chatModel?.tags?.includes(ModelTag.StreamDisabled)

        return (
            <BaseMessageCell
                speakerIcon={ModelIcon ? <ModelIcon size={NON_HUMAN_CELL_AVATAR_SIZE} /> : null}
                speakerTitle={
                    <span data-testid="chat-model">
                        {chatModel.title ?? `${chatModel.id} by ${chatModel.provider}`}
                    </span>
                }
                content={
                    <>
                        {message.error && !isAborted ? (
                            typeof message.error === 'string' ? (
                                <RequestErrorItem error={message.error} />
                            ) : (
                                <ErrorItem
                                    error={message.error}
                                    userInfo={userInfo}
                                    postMessage={postMessage}
                                />
                            )
                        ) : null}
                        {displayMarkdown ? (
                            <ChatMessageContent
                                displayMarkdown={displayMarkdown}
                                isMessageLoading={isLoading}
                                copyButtonOnSubmit={copyButtonOnSubmit}
                                insertButtonOnSubmit={insertButtonOnSubmit}
                                guardrails={guardrails}
                                humanMessage={humanMessage}
                                smartApplyEnabled={smartApplyEnabled}
                                smartApply={smartApply}
                            />
                        ) : (
                            isLoading && (
                                <div>
                                    {hasLongerResponseTime && (
                                        <p className="tw-m-4 tw-mt-0 tw-text-muted-foreground">
                                            This model may take longer to respond because it takes time
                                            to "think". Recommended for complex reasoning & coding tasks.
                                        </p>
                                    )}
                                    <LoadingDots />
                                </div>
                            )
                        )}
                    </>
                }
                footer={
                    chatEnabled &&
                    humanMessage && (
                        <div className="tw-py-3 tw-flex tw-flex-col tw-gap-2">
                            {isAborted && (
                                <div className="tw-text-sm tw-text-muted-foreground tw-mt-4">
                                    Output stream stopped
                                </div>
                            )}
                            <div className="tw-flex tw-items-center tw-divide-x tw-transition tw-divide-muted tw-opacity-65 hover:tw-opacity-100">
                                {showFeedbackButtons && feedbackButtonsOnSubmit && (
                                    <FeedbackButtons
                                        feedbackButtonsOnSubmit={feedbackButtonsOnSubmit}
                                        className="tw-pr-4"
                                    />
                                )}
                                {!isLoading && (!message.error || isAborted) && (
                                    <ContextFocusActions
                                        humanMessage={humanMessage}
                                        longResponseTime={hasLongerResponseTime}
                                        className={
                                            showFeedbackButtons && feedbackButtonsOnSubmit
                                                ? 'tw-pl-5'
                                                : undefined
                                        }
                                    />
                                )}
                            </div>
                        </div>
                    )
                }
            />
        )
    },
    isEqual
)

export const NON_HUMAN_CELL_AVATAR_SIZE =
    MESSAGE_CELL_AVATAR_SIZE * 0.83 /* make them "look" the same size as the human avatar icons */

export interface HumanMessageInitialContextInfo {
    repositories: boolean
    files: boolean
}

export interface PriorHumanMessageInfo {
    text?: PromptString
    hasInitialContext: HumanMessageInitialContextInfo
    rerunWithDifferentContext: (withInitialContext: HumanMessageInitialContextInfo) => void

    hasExplicitMentions: boolean
    appendAtMention: () => void
}

export function makeHumanMessageInfo(
    { humanMessage, assistantMessage }: Interaction,
    humanEditorRef: RefObject<PromptEditorRefAPI>
): PriorHumanMessageInfo {
    if (assistantMessage === null) {
        throw new Error('unreachable')
    }

    const editorValue = serializedPromptEditorStateFromChatMessage(humanMessage)
    const contextItems = contextItemsFromPromptEditorValue(editorValue)

    return {
        text: humanMessage.text,
        hasInitialContext: {
            repositories: Boolean(
                contextItems.some(item => item.type === 'repository' || item.type === 'tree')
            ),
            files: Boolean(
                contextItems.some(
                    item => item.type === 'file' && item.source === ContextItemSource.Initial
                )
            ),
        },
        rerunWithDifferentContext: withInitialContext => {
            const editorValue = humanEditorRef.current?.getSerializedValue()
            if (editorValue) {
                const newEditorValue = filterContextItemsFromPromptEditorValue(
                    editorValue,
                    item =>
                        ((item.type === 'repository' || item.type === 'tree') &&
                            withInitialContext.repositories) ||
                        (item.type === 'file' && withInitialContext.files)
                )
                editHumanMessage({
                    messageIndexInTranscript: assistantMessage.index - 1,
                    editorValue: newEditorValue,
                    intent: humanMessage.intent,
                })
            }
        },
        hasExplicitMentions: Boolean(contextItems.some(item => item.source === ContextItemSource.User)),
        appendAtMention: () => {
            if (humanEditorRef.current?.getSerializedValue().text.trim().endsWith('@')) {
                humanEditorRef.current?.setFocus(true, { moveCursorToEnd: true })
            } else {
                humanEditorRef.current?.appendText('@', true)
            }
        },
    }
}

function useChatModelByID(
    model: string | undefined,
    chatModels: Model[]
<<<<<<< HEAD
): Pick<Model, 'id' | 'title' | 'provider' | 'tags'> {
=======
): Pick<Model, 'id' | 'title' | 'provider' | 'tags'> | undefined {
>>>>>>> c50ea975
    return (
        chatModels?.find(m => m.id === model) ?? {
            id: model ?? '',
            title: 'Cody',
            provider: '',
            tags: [],
        }
    )
}<|MERGE_RESOLUTION|>--- conflicted
+++ resolved
@@ -33,7 +33,6 @@
  */
 export const AssistantMessageCell: FunctionComponent<{
     message: ChatMessage
-    models: Model[]
     /** Information about the human message that led to this assistant response. */
     humanMessage: PriorHumanMessageInfo | null
 
@@ -55,7 +54,6 @@
 }> = memo(
     ({
         message,
-        models,
         humanMessage,
         userInfo,
         chatEnabled,
@@ -74,10 +72,7 @@
             [message.text]
         )
 
-<<<<<<< HEAD
         const { models } = useChatSession()
-=======
->>>>>>> c50ea975
         const chatModel = useChatModelByID(message.model, models)
         const ModelIcon = chatModel ? chatModelIconComponent(chatModel.id) : null
         const isAborted = isAbortErrorOrSocketHangUp(message.error)
@@ -239,11 +234,7 @@
 function useChatModelByID(
     model: string | undefined,
     chatModels: Model[]
-<<<<<<< HEAD
 ): Pick<Model, 'id' | 'title' | 'provider' | 'tags'> {
-=======
-): Pick<Model, 'id' | 'title' | 'provider' | 'tags'> | undefined {
->>>>>>> c50ea975
     return (
         chatModels?.find(m => m.id === model) ?? {
             id: model ?? '',
