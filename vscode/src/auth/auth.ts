import * as vscode from 'vscode'

import {
    type AuthStatus,
    DOTCOM_URL,
    type PickResolvedConfiguration,
    SourcegraphGraphQLAPIClient,
    cenv,
    clientCapabilities,
    currentAuthStatus,
    getCodyAuthReferralCode,
    graphqlClient,
    isDotCom,
    isError,
    isNetworkLikeError,
    telemetryRecorder,
} from '@sourcegraph/cody-shared'
import { isSourcegraphToken } from '../chat/protocol'
import { newAuthStatus } from '../chat/utils'
import { logDebug } from '../log'
import { authProvider } from '../services/AuthProvider'
import { localStorage } from '../services/LocalStorageProvider'
import { secretStorage } from '../services/SecretStorageProvider'
import { closeAuthProgressIndicator } from './auth-progress-indicator'

<<<<<<< HEAD
async function authenticateEndpoint(endpoint: string, token: string | null): Promise<AuthStatus> {
    return authProvider.auth({ endpoint, token })
}

=======
interface LoginMenuItem {
    id: string
    label: string
    description: string
    totalSteps: number
    uri: string
}

type AuthMenuType = 'signin' | 'switch'

>>>>>>> c24f9b3c
/**
 * Show a quickpick to select the endpoint to sign into.
 */
export async function showSignInMenu(
    type?: 'enterprise' | 'dotcom' | 'token',
    uri?: string
): Promise<void> {
    const authStatus = currentAuthStatus()
    const mode: AuthMenuType = authStatus.authenticated ? 'switch' : 'signin'
    logDebug('AuthProvider:signinMenu', mode)
    telemetryRecorder.recordEvent('cody.auth.login', 'clicked')
    const item = await showAuthMenu(mode)
    if (!item) {
        return
    }
    const menuID = type || item?.id
    telemetryRecorder.recordEvent('cody.auth.signin.menu', 'clicked', {
        privateMetadata: { menuID },
        billingMetadata: {
            product: 'cody',
            category: 'billable',
        },
    })
    switch (menuID) {
        case 'enterprise': {
            const instanceUrl = await showInstanceURLInputBox(item.uri)
            if (!instanceUrl) {
                return
            }
            authProvider.setAuthPendingToEndpoint(instanceUrl)
            redirectToEndpointLogin(instanceUrl)
            break
        }
        case 'dotcom':
            redirectToEndpointLogin(DOTCOM_URL.href)
            break
        case 'token': {
            const instanceUrl = await showInstanceURLInputBox(uri || item.uri)
            if (!instanceUrl) {
                return
            }
            await signinMenuForInstanceUrl(instanceUrl)
            break
        }
        default: {
            // Auto log user if token for the selected instance was found in secret.
            const selectedEndpoint = item.uri
<<<<<<< HEAD
            let newAuthStatus = await handleEndpointAuthRequest(selectedEndpoint)
            // Prompt user to enter token if the token is invalid or not found.
            if (!newAuthStatus?.authenticated && agentIDE === CodyIDE.VSCode) {
                const newToken = await showAccessTokenInputBox(selectedEndpoint)
                if (newToken) {
                    newAuthStatus = await authenticateEndpoint(selectedEndpoint, newToken)
                }
=======
            const token = await secretStorage.getToken(selectedEndpoint)
            const tokenSource = await secretStorage.getTokenSource(selectedEndpoint)
            let { authStatus } = token
                ? await authProvider.validateAndStoreCredentials(
                      { serverEndpoint: selectedEndpoint, accessToken: token, tokenSource },
                      'store-if-valid'
                  )
                : { authStatus: undefined }
            if (!authStatus?.authenticated) {
                const newToken = await showAccessTokenInputBox(selectedEndpoint)
                if (!newToken) {
                    return
                }
                authStatus = (
                    await authProvider.validateAndStoreCredentials(
                        {
                            serverEndpoint: selectedEndpoint,
                            accessToken: newToken,
                            tokenSource: 'paste',
                        },
                        'store-if-valid'
                    )
                ).authStatus
>>>>>>> c24f9b3c
            }
            await showAuthResultMessage(selectedEndpoint, newAuthStatus)
            logDebug('AuthProvider:signinMenu', mode, selectedEndpoint)
        }
    }
}

<<<<<<< HEAD
export async function handleEndpointAuthRequest(endpointURI: string): Promise<AuthStatus | undefined> {
    const token = await secretStorage.get(endpointURI)
    if (!endpointURI || !token) {
        return
    }
    return await authenticateEndpoint(endpointURI, token)
}

interface LoginMenuItem {
    id: string
    label: string
    description: string
    totalSteps: number
    uri: string
}

type AuthMenuType = 'signin' | 'switch'

function getItemLabel(uri: string, current: boolean): string {
    const icon = current ? '$(check) ' : ''
    if (isDotCom(uri)) {
        return `${icon}Sourcegraph.com`
    }
    return `${icon}${uri}`
=======
function getEndpointItemLabel(uri: string, isAuthenticated: boolean): string {
    const icon = isAuthenticated ? '$(check) ' : ''
    return isDotCom(uri) ? `${icon}Sourcegraph.com` : `${icon}${uri}`
>>>>>>> c24f9b3c
}

export function getEndpointHistory(): string[] {
    return localStorage.getEndpointHistory()?.reverse() ?? []
}

async function showAuthMenu(type: AuthMenuType): Promise<LoginMenuItem | null> {
<<<<<<< HEAD
    const endpointHistory = getEndpointHistory()
=======
    const { endpoint: currentEndpoint } = currentAuthStatus()
    const endpointHistory = localStorage.getEndpointHistory() ?? []
>>>>>>> c24f9b3c

    const historyItems = endpointHistory.reverse().map(uri => ({
        id: uri,
        label: getEndpointItemLabel(uri, currentEndpoint === uri),
        description: '',
        totalSteps: 1,
        uri,
    }))

    const optionItems: vscode.QuickPickItem[] = [
        ...LoginMenuOptionItems,
        { label: 'account history', kind: vscode.QuickPickItemKind.Separator },
        ...historyItems,
    ]

    return vscode.window.showQuickPick(optionItems, AuthMenuOptions[type]) as Promise<LoginMenuItem>
}

/**
 * Show a VS Code input box to ask the user to enter a Sourcegraph instance URL.
 */
async function showInstanceURLInputBox(title: string): Promise<string | undefined> {
    const result = await vscode.window.showInputBox({
        title,
        prompt: 'Enter the URL of the Sourcegraph instance. For example, https://sourcegraph.example.com.',
        placeHolder: 'https://sourcegraph.example.com',
        value: 'https://',
        password: false,
        ignoreFocusOut: true,
        // valide input to ensure the user is not entering a token as URL
        validateInput: (value: string) => {
            // ignore empty value
            if (!value) {
                return null
            }
            if (isSourcegraphToken(value)) {
                return 'Please enter a valid URL'
            }
            if (value.length > 4 && !value.startsWith('http')) {
                return 'URL must start with http or https'
            }
            if (!/([.]|^https?:\/\/)/.test(value)) {
                return 'Please enter a valid URL'
            }
            return null
        },
    })

    if (typeof result === 'string') {
        return result.trim()
    }
    return result
}

/**
 * Show a VS Code input box to ask the user to enter an access token.
 */
async function showAccessTokenInputBox(endpoint: string): Promise<string | undefined> {
    const result = await vscode.window.showInputBox({
        title: endpoint,
        prompt: 'Paste your access token. To create an access token, go to "Settings" and then "Access tokens" on the Sourcegraph instance.',
        placeHolder: 'Access Token',
        password: true,
        ignoreFocusOut: true,
    })

    if (typeof result === 'string') {
        return result.trim()
    }
    return result
}

const AuthMenuOptions: Record<string, vscode.QuickPickOptions> = {
    signin: {
        title: 'Other Sign-in Options',
        placeHolder: 'Choose a sign-in option',
        ignoreFocusOut: true,
    },
    switch: {
        title: 'Switch Account',
        placeHolder: 'Choose an account',
        ignoreFocusOut: true,
    },
}

const LoginMenuOptionItems = [
    {
        id: 'enterprise',
        label: 'Sign In to Sourcegraph Enterprise Instance',
        description: 'v5.1 and above',
        totalSteps: 1,
        picked: true,
    },
    {
        id: 'token',
        label: 'Sign In to Sourcegraph Enterprise Instance with Access Token',
        description: 'v5.0 and above',
        totalSteps: 2,
    },
    {
        id: 'token',
        label: 'Sign In with URL and Access Token',
        totalSteps: 2,
    },
]

async function signinMenuForInstanceUrl(instanceUrl: string): Promise<void> {
    const accessToken = await showAccessTokenInputBox(instanceUrl)
    if (!accessToken) {
        return
    }
    const { authStatus } = await authProvider.validateAndStoreCredentials(
        { serverEndpoint: instanceUrl, accessToken: accessToken, tokenSource: 'paste' },
        'store-if-valid'
    )
    telemetryRecorder.recordEvent('cody.auth.signin.token', 'clicked', {
        metadata: {
            success: authStatus.authenticated ? 1 : 0,
        },
        billingMetadata: {
            product: 'cody',
            category: 'billable',
        },
    })
    await showAuthResultMessage(instanceUrl, authStatus)
}

/** Open callback URL in browser to get token from instance. */
export function redirectToEndpointLogin(uri: string): void {
    const endpoint = formatURL(uri)
    if (!endpoint) {
        return
    }

    if (
        clientCapabilities().isVSCode &&
        (cenv.CODY_OVERRIDE_UI_KIND ?? vscode.env.uiKind) === vscode.UIKind.Web
    ) {
        // VS Code Web needs a different kind of callback using asExternalUri and changes to our
        // UserSettingsCreateAccessTokenCallbackPage.tsx page in the Sourcegraph web app. So,
        // just require manual token entry for now.
        const newTokenNoCallbackUrl = new URL('/user/settings/tokens/new', endpoint)
        void vscode.env.openExternal(vscode.Uri.parse(newTokenNoCallbackUrl.href))
        void signinMenuForInstanceUrl(endpoint)
        return
    }

    const newTokenCallbackUrl = new URL('/user/settings/tokens/new/callback', endpoint)
    newTokenCallbackUrl.searchParams.append(
        'requestFrom',
        getCodyAuthReferralCode(vscode.env.uriScheme) ?? 'Cody'
    )
    authProvider.setAuthPendingToEndpoint(endpoint)
    void vscode.env.openExternal(vscode.Uri.parse(newTokenCallbackUrl.href))
}

async function showAuthResultMessage(
    endpoint: string,
    authStatus: AuthStatus | undefined
): Promise<void> {
    if (authStatus?.authenticated) {
        const authority = vscode.Uri.parse(endpoint).authority
        await vscode.window.showInformationMessage(`Signed in to ${authority || endpoint}`)
    } else {
        await showAuthFailureMessage(endpoint)
    }
}

async function showAuthFailureMessage(endpoint: string): Promise<void> {
    const authority = vscode.Uri.parse(endpoint).authority
    await vscode.window.showErrorMessage(
        `Authentication failed. Please ensure Cody is enabled for ${authority} and verify your email address if required.`
    )
}

/**
 * Register URI Handler (vscode://sourcegraph.cody-ai) for resolving token sending back from
 * sourcegraph.com.
 */
export async function tokenCallbackHandler(uri: vscode.Uri): Promise<void> {
    closeAuthProgressIndicator()

    const params = new URLSearchParams(uri.query)
    const token = params.get('code') || params.get('token')
    const endpoint = currentAuthStatus().endpoint
    if (!token || !endpoint) {
        return
    }

    const { authStatus } = await authProvider.validateAndStoreCredentials(
        { serverEndpoint: endpoint, accessToken: token, tokenSource: 'redirect' },
        'store-if-valid'
    )
    telemetryRecorder.recordEvent('cody.auth.fromCallback.web', 'succeeded', {
        metadata: {
            success: authStatus?.authenticated ? 1 : 0,
        },
        billingMetadata: {
            product: 'cody',
            category: 'billable',
        },
    })
    if (authStatus?.authenticated) {
        await vscode.window.showInformationMessage(`Signed in to ${endpoint}`)
    } else {
        await showAuthFailureMessage(endpoint)
    }
}

export function formatURL(uri: string): string | null {
    try {
        if (!uri) {
            return null
        }

        // Check if the URI is a sourcegraph token
        if (isSourcegraphToken(uri)) {
            throw new Error('Access Token is not a valid URL')
        }

        // Check if the URI is in the correct URL format
        // Add missing https:// if needed
        if (!uri.startsWith('http')) {
            uri = `https://${uri}`
        }

        const endpointUri = new URL(uri)
        return endpointUri.href
    } catch (error) {
        console.error('Invalid URL: ', error)
        return null
    }
}

export async function showSignOutMenu(): Promise<void> {
    telemetryRecorder.recordEvent('cody.auth.logout', 'clicked', {
        billingMetadata: {
            product: 'cody',
            category: 'billable',
        },
    })
    const { endpoint } = currentAuthStatus()

    if (endpoint) {
        await signOut(endpoint)
        logDebug('AuthProvider:signoutMenu', endpoint)
    }
}

/**
 * Log user out of the selected endpoint (remove token from secret).
 */
async function signOut(endpoint: string): Promise<void> {
    const token = await secretStorage.getToken(endpoint)
    const tokenSource = await secretStorage.getTokenSource(endpoint)
    // Delete the access token from the Sourcegraph instance on signout if it was created
    // through automated redirect. We don't delete manually entered tokens as they may be
    // used for other purposes, such as the Cody CLI etc.
    if (token && tokenSource === 'redirect') {
        await graphqlClient.DeleteAccessToken(token)
    }
    await secretStorage.deleteToken(endpoint)
    await localStorage.deleteEndpoint()
    authProvider.refresh()
}

/**
 * The subset of {@link ResolvedConfiguration} that is needed for authentication.
 */
export type ResolvedConfigurationCredentialsOnly = PickResolvedConfiguration<{
    configuration: 'customHeaders'
    auth: true
    clientState: 'anonymousUserID'
}>

/**
 * Validate the auth credentials.
 */
export async function validateCredentials(
    config: ResolvedConfigurationCredentialsOnly,
    signal?: AbortSignal
): Promise<AuthStatus> {
    // An access token is needed except for Cody Web, which uses cookies.
    if (!config.auth.accessToken && !clientCapabilities().isCodyWeb) {
        return { authenticated: false, endpoint: config.auth.serverEndpoint, pendingValidation: false }
    }

    // Check if credentials are valid and if Cody is enabled for the credentials and endpoint.
    const client = SourcegraphGraphQLAPIClient.withStaticConfig({
        configuration: {
            customHeaders: config.configuration.customHeaders,
            telemetryLevel: 'off',
        },
        auth: config.auth,
        clientState: config.clientState,
    })

    const [{ enabled: siteHasCodyEnabled, version: siteVersion }, codyLLMConfiguration, userInfo] =
        await Promise.all([
            client.isCodyEnabled(signal),
            client.getCodyLLMConfiguration(signal),
            client.getCurrentUserInfo(signal),
        ])
    signal?.throwIfAborted()

    logDebug(
        'CodyLLMConfiguration',
        JSON.stringify({ siteHasCodyEnabled, siteVersion, codyLLMConfiguration, userInfo })
    )
    if (isError(userInfo) && isNetworkLikeError(userInfo)) {
        return {
            authenticated: false,
            showNetworkError: true,
            endpoint: config.auth.serverEndpoint,
            pendingValidation: false,
        }
    }
    if (!userInfo || isError(userInfo)) {
        return {
            authenticated: false,
            endpoint: config.auth.serverEndpoint,
            showInvalidAccessTokenError: true,
            pendingValidation: false,
        }
    }
    if (!siteHasCodyEnabled) {
        vscode.window.showErrorMessage(
            `Cody is not enabled on this Sourcegraph instance (${config.auth.serverEndpoint}). Ask a site administrator to enable it.`
        )
        return { authenticated: false, endpoint: config.auth.serverEndpoint, pendingValidation: false }
    }

    const configOverwrites = isError(codyLLMConfiguration) ? undefined : codyLLMConfiguration

    if (!isDotCom(config.auth.serverEndpoint)) {
        return newAuthStatus({
            ...userInfo,
            endpoint: config.auth.serverEndpoint,
            siteVersion,
            configOverwrites,
            authenticated: true,
            hasVerifiedEmail: false,
            userCanUpgrade: false,
        })
    }

    const proStatus = await client.getCurrentUserCodySubscription()
    signal?.throwIfAborted()
    const isActiveProUser =
        proStatus !== null &&
        'plan' in proStatus &&
        proStatus.plan === 'PRO' &&
        proStatus.status !== 'PENDING'
    return newAuthStatus({
        ...userInfo,
        authenticated: true,
        endpoint: config.auth.serverEndpoint,
        siteVersion,
        configOverwrites,
        userCanUpgrade: !isActiveProUser,
    })
}<|MERGE_RESOLUTION|>--- conflicted
+++ resolved
@@ -23,12 +23,6 @@
 import { secretStorage } from '../services/SecretStorageProvider'
 import { closeAuthProgressIndicator } from './auth-progress-indicator'
 
-<<<<<<< HEAD
-async function authenticateEndpoint(endpoint: string, token: string | null): Promise<AuthStatus> {
-    return authProvider.auth({ endpoint, token })
-}
-
-=======
 interface LoginMenuItem {
     id: string
     label: string
@@ -39,7 +33,6 @@
 
 type AuthMenuType = 'signin' | 'switch'
 
->>>>>>> c24f9b3c
 /**
  * Show a quickpick to select the endpoint to sign into.
  */
@@ -85,17 +78,8 @@
             break
         }
         default: {
-            // Auto log user if token for the selected instance was found in secret.
+            // Auto log user if token for the selected instance was found in secret
             const selectedEndpoint = item.uri
-<<<<<<< HEAD
-            let newAuthStatus = await handleEndpointAuthRequest(selectedEndpoint)
-            // Prompt user to enter token if the token is invalid or not found.
-            if (!newAuthStatus?.authenticated && agentIDE === CodyIDE.VSCode) {
-                const newToken = await showAccessTokenInputBox(selectedEndpoint)
-                if (newToken) {
-                    newAuthStatus = await authenticateEndpoint(selectedEndpoint, newToken)
-                }
-=======
             const token = await secretStorage.getToken(selectedEndpoint)
             const tokenSource = await secretStorage.getTokenSource(selectedEndpoint)
             let { authStatus } = token
@@ -119,57 +103,21 @@
                         'store-if-valid'
                     )
                 ).authStatus
->>>>>>> c24f9b3c
-            }
-            await showAuthResultMessage(selectedEndpoint, newAuthStatus)
+            }
+            await showAuthResultMessage(selectedEndpoint, authStatus)
             logDebug('AuthProvider:signinMenu', mode, selectedEndpoint)
         }
     }
 }
 
-<<<<<<< HEAD
-export async function handleEndpointAuthRequest(endpointURI: string): Promise<AuthStatus | undefined> {
-    const token = await secretStorage.get(endpointURI)
-    if (!endpointURI || !token) {
-        return
-    }
-    return await authenticateEndpoint(endpointURI, token)
-}
-
-interface LoginMenuItem {
-    id: string
-    label: string
-    description: string
-    totalSteps: number
-    uri: string
-}
-
-type AuthMenuType = 'signin' | 'switch'
-
-function getItemLabel(uri: string, current: boolean): string {
-    const icon = current ? '$(check) ' : ''
-    if (isDotCom(uri)) {
-        return `${icon}Sourcegraph.com`
-    }
-    return `${icon}${uri}`
-=======
 function getEndpointItemLabel(uri: string, isAuthenticated: boolean): string {
     const icon = isAuthenticated ? '$(check) ' : ''
     return isDotCom(uri) ? `${icon}Sourcegraph.com` : `${icon}${uri}`
->>>>>>> c24f9b3c
-}
-
-export function getEndpointHistory(): string[] {
-    return localStorage.getEndpointHistory()?.reverse() ?? []
 }
 
 async function showAuthMenu(type: AuthMenuType): Promise<LoginMenuItem | null> {
-<<<<<<< HEAD
-    const endpointHistory = getEndpointHistory()
-=======
     const { endpoint: currentEndpoint } = currentAuthStatus()
     const endpointHistory = localStorage.getEndpointHistory() ?? []
->>>>>>> c24f9b3c
 
     const historyItems = endpointHistory.reverse().map(uri => ({
         id: uri,
