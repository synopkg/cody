--- conflicted
+++ resolved
@@ -6,11 +6,8 @@
     OLLAMA_DEFAULT_URL,
     type PickResolvedConfiguration,
     PromptString,
-<<<<<<< HEAD
     cenv,
     ps,
-=======
->>>>>>> 71a17f06
     setStaticResolvedConfigurationValue,
 } from '@sourcegraph/cody-shared'
 
