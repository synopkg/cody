{
  "$schema": "package.schema.json",
  "name": "cody-ai",
  "private": true,
  "displayName": "Cody: AI Coding Assistant with Autocomplete & Chat",
  "version": "1.22.2",
  "publisher": "sourcegraph",
  "license": "Apache-2.0",
  "icon": "resources/cody.png",
  "description": "AI coding assistant that uses search and codebase context to help you write code faster. Cody brings autocomplete, chat, and commands to VS Code, so you can generate code, write unit tests, create docs, and explain complex code using AI. Choose from the latest LLMs, including GPT-4o and Claude 3.",
  "scripts": {
    "postinstall": "pnpm download-wasm && pnpm copy-win-ca-roots",
    "dev": "pnpm run -s dev:desktop",
    "dev:insiders": "pnpm run -s dev:desktop:insiders",
    "start:dev:desktop": "NODE_ENV=development code --extensionDevelopmentPath=$PWD --disable-extension=sourcegraph.cody-ai --disable-extension=github.copilot --inspect-extensions=9333 --new-window . --goto ./src/completions/inline-completion-item-provider.ts:16:5",
    "dev:desktop": "pnpm run -s build:dev:desktop && pnpm run start:dev:desktop",
    "dev:desktop:insiders": "pnpm run -s build:dev:desktop && NODE_ENV=development code-insiders --extensionDevelopmentPath=$PWD --disable-extension=sourcegraph.cody-ai --disable-extension=github.copilot --inspect-extensions=9333 --new-window . --goto ./src/completions/inline-completion-item-provider.ts:16:5",
    "dev:web": "pnpm run -s build:dev:web && pnpm run -s _dev:vscode-test-web --browserType none",
    "watch:dev:web": "concurrently \"pnpm run -s watch:build:dev:web\" \"pnpm run -s _dev:vscode-test-web --browserType none\"",
    "_dev:vscode-test-web": "vscode-test-web --extensionDevelopmentPath=. ${WORKSPACE-test/fixtures/workspace}",
    "build": "pnpm run -s check:build && tsc --build && pnpm run -s _build:esbuild:desktop && pnpm run -s _build:esbuild:web && pnpm run -s _build:webviews --mode production",
    "check:build": "pnpm run -s check:typehacks && pnpm run -s check:manifest",
    "check:typehacks": "ts-node-transpile-only ./scripts/enable-typehacks.ts && tsc -p tsconfig.typehacks.json",
    "check:manifest": "ts-node-transpile-only ./scripts/validate-package-json.ts",
    "_build:desktop": "pnpm run -s _build:esbuild:desktop && pnpm run -s _build:webviews --mode production",
    "_build:web": "pnpm run -s _build:esbuild:web && pnpm run -s _build:webviews --mode production",
    "build:dev:desktop": "concurrently \"pnpm run -s _build:esbuild:desktop\" \"pnpm run -s _build:webviews --mode development\"",
    "build:dev:web": "concurrently \"pnpm run -s _build:esbuild:web\" \"pnpm run -s _build:webviews --mode development\"",
    "watch:build:dev:web": "concurrently \"pnpm run -s _build:esbuild:web --watch\" \"pnpm run -s _build:webviews --mode development --watch\"",
    "watch:build:dev:desktop": "concurrently \"pnpm run -s _build:esbuild:desktop --watch\" \"pnpm run -s _build:webviews --mode development --watch\"",
    "_build:esbuild:desktop": "pnpm download-wasm && pnpm run -s _build:esbuild:uninstall && pnpm run -s _build:esbuild:node",
    "_build:esbuild:node": "esbuild ./src/extension.node.ts --bundle --outfile=dist/extension.node.js --external:vscode --external:typescript --alias:@sourcegraph/cody-shared=@sourcegraph/cody-shared/src/index --alias:@sourcegraph/cody-shared/src=@sourcegraph/cody-shared/src --alias:lexical=./build/lexical-package-fix --format=cjs --platform=node --sourcemap",
    "_build:esbuild:web": "esbuild ./src/extension.web.ts --platform=browser --bundle --outfile=dist/extension.web.js --alias:@sourcegraph/cody-shared=@sourcegraph/cody-shared/src/index --alias:@sourcegraph/cody-shared/src=@sourcegraph/cody-shared/src --alias:path=path-browserify --external:typescript --alias:node:path=path-browserify --alias:node:os=os-browserify --external:vscode --external:node:fs/promises --define:process='{\"env\":{}}' --define:window=self --format=cjs --sourcemap",
    "_build:esbuild:uninstall": "esbuild ./src/uninstall/post-uninstall.ts --bundle --outfile=dist/post-uninstall.js --external:typescript --format=cjs --platform=node --sourcemap --alias:@sourcegraph/cody-shared=@sourcegraph/cody-shared/src/index --alias:@sourcegraph/cody-shared/src=@sourcegraph/cody-shared/src --alias:lexical=./build/lexical-package-fix",
    "_build:webviews": "vite -c webviews/vite.config.mts build",
    "release": "ts-node-transpile-only ./scripts/release.ts",
    "download-wasm": "ts-node-transpile-only ./scripts/download-wasm-modules.ts",
    "copy-win-ca-roots": "ts-node-transpile-only ./scripts/copy-win-ca-roots.ts",
    "release:dry-run": "pnpm run download-wasm && CODY_RELEASE_DRY_RUN=1 ts-node ./scripts/release.ts",
    "storybook": "storybook dev -p 6007 --no-open --no-version-updates",
    "test:e2e": "playwright install && tsc --build && node dist/tsc/test/e2e/install-deps.js && pnpm run -s build:dev:desktop && pnpm run -s test:e2e:run",
    "test:e2e:run": "playwright test",
    "test:integration": "tsc --build ./test/integration && pnpm run -s build:dev:desktop && node --inspect -r ts-node/register dist/tsc/test/integration/main.js",
    "test:unit": "vitest",
    "bench": "vitest bench",
    "vscode:prepublish": "pnpm -s run build",
    "vscode:uninstall": "node ./dist/post-uninstall.js",
    "test:unit:tree-sitter-queries": "vitest ./src/tree-sitter/query-tests/*.test.ts",
    "github-changelog": "ts-node-transpile-only ./scripts/github-changelog.ts",
    "version-bump:minor": "RELEASE_TYPE=minor ts-node-transpile-only ./scripts/version-bump.ts",
    "version-bump:patch": "RELEASE_TYPE=patch ts-node-transpile-only ./scripts/version-bump.ts",
    "version-bump:dry-run": "RELEASE_TYPE=prerelease ts-node-transpile-only ./scripts/version-bump.ts"
  },
  "categories": ["Programming Languages", "Machine Learning", "Snippets", "Education"],
  "keywords": [
    "ai",
    "openai",
    "anthropic",
    "assistant",
    "chatbot",
    "chat",
    "code completion",
    "refactor",
    "documentation",
    "test",
    "sourcegraph",
    "codey",
    "llm",
    "codegen",
    "autocomplete",
    "bot",
    "model",
    "typescript",
    "javascript",
    "python",
    "golang",
    "go",
    "html",
    "css",
    "java",
    "php",
    "swift",
    "kotlin",
    "ollama"
  ],
  "repository": {
    "type": "git",
    "url": "https://github.com/sourcegraph/cody",
    "directory": "vscode"
  },
  "bugs": {
    "url": "https://github.com/sourcegraph/cody/issues"
  },
  "homepage": "https://sourcegraph.com/docs/cody",
  "badges": [
    {
      "url": "https://img.shields.io/discord/969688426372825169?color=5765F2",
      "href": "https://srcgr.ph/discord",
      "description": "Discord"
    }
  ],
  "engines": {
    "vscode": "^1.79.0"
  },
  "main": "./dist/extension.node.js",
  "browser": "./dist/extension.web.js",
  "activationEvents": ["onLanguage", "onStartupFinished", "onWebviewPanel:cody.chatPanel"],
  "contributes": {
    "walkthroughs": [
      {
        "id": "welcome",
        "title": "Getting Started with Cody",
        "description": "Discover how Cody can help you write, understand and fix code faster",
        "steps": [
          {
            "id": "autocomplete",
            "title": "Code Autocomplete",
            "description": "Start writing code and Cody will complete the line (or the entire function) for you. Hit tab to accept the suggestion.",
            "media": {
              "markdown": "walkthroughs/autocomplete.md"
            }
          },
          {
            "id": "chat",
            "title": "Cody Chat",
            "description": "Answer questions about general programming topics, or specific to your codebase, with Cody chat.\n[Open Chat](command:cody.chat.panel.new)",
            "media": {
              "markdown": "walkthroughs/chat.md"
            }
          },
          {
            "id": "edit",
            "title": "Edit Code",
            "description": "Ask Cody to perform code edits with your instructions.",
            "media": {
              "markdown": "walkthroughs/edit.md"
            }
          },
          {
            "id": "fix",
            "title": "Fix Code",
            "description": "Use Cody to fix or explain problems in your code.",
            "media": {
              "markdown": "walkthroughs/fix.md"
            }
          },
          {
            "id": "commands",
            "title": "Cody Commands",
            "description": "Discover all the built-in Cody commands, and create your own custom commands.\n[Show Commands](command:cody.commands.tree.view.focus)",
            "media": {
              "markdown": "walkthroughs/commands.md"
            }
          },
          {
            "id": "keyboard",
            "title": "Keyboard Shortcuts",
            "description": "Easily customize the default keyboard shortcuts to suit your workflow.\n[Show Keyboard Shortcuts Editor](command:cody.sidebar.keyboardShortcuts)",
            "media": {
              "markdown": "walkthroughs/keyboard.md"
            }
          },
          {
            "id": "ollama",
            "title": "Ollama (Experimental)",
            "description": "Learn how to use your local models with Cody.",
            "media": {
              "markdown": "walkthroughs/ollama.md"
            }
          }
        ]
      }
    ],
    "colors": [
      {
        "id": "cody.fixup.conflictBackground",
        "description": "The background of text Cody will edit where there is a specific conflict with your changes.",
        "defaults": {
          "light": "mergeEditor.conflictingLines.background",
          "dark": "mergeEditor.conflictingLines.background"
        }
      },
      {
        "id": "cody.fixup.conflictBorder",
        "description": "The border of text Cody will edit, if there is a conflict with your changes.",
        "defaults": {
          "light": "mergeEditor.conflict.unhandledFocused.border",
          "dark": "mergeEditor.conflict.unhandledFocused.border"
        }
      },
      {
        "id": "cody.fixup.conflictedBackground",
        "description": "The background of text Cody will edit, if there is a conflict with your changes.",
        "defaults": {
          "light": "#ffffff00",
          "dark": "#00000000"
        }
      },
      {
        "id": "cody.fixup.conflictedBorder",
        "description": "The border of text Cody will edit, if there is a conflict with your changes.",
        "defaults": {
          "light": "mergeEditor.conflict.unhandledUnfocused.border",
          "dark": "mergeEditor.conflict.unhandledUnfocused.border"
        }
      },
      {
        "id": "cody.fixup.incomingBackground",
        "description": "The background of text Cody will edit.",
        "defaults": {
          "light": "merge.incomingContentBackground",
          "dark": "merge.incomingContentBackground"
        }
      },
      {
        "id": "cody.fixup.incomingBorder",
        "description": "The border around text Cody will edit.",
        "defaults": {
          "light": "#436EB1",
          "dark": "#436EB1"
        }
      }
    ],
    "viewsContainers": {
      "activitybar": [
        {
          "id": "cody",
          "title": "Cody",
          "icon": "resources/cody.svg"
        }
      ]
    },
    "views": {
      "cody": [
        {
          "type": "webview",
          "id": "cody.chat",
          "name": "Chat",
          "when": "!cody.activated"
        },
        {
          "id": "cody.commands.tree.view",
          "name": "Commands",
          "when": "cody.activated && !cody.currentFileIgnored"
        },
        {
          "id": "cody.commands.disabled.view",
          "name": "Commands",
          "when": "cody.activated && cody.currentFileIgnored"
        },
        {
          "id": "cody.chat.tree.view",
          "name": "Chats",
          "when": "cody.activated"
        },
        {
          "id": "cody.support.tree.view",
          "name": "Settings & Support",
          "when": "cody.activated"
        }
      ]
    },
    "viewsWelcome": [
      {
        "view": "cody.chat.tree.view",
        "contents": "Chat alongside your code, attach files, add additional context, and try different chat models.\n[New Chat](command:cody.chat.panel.new)",
        "when": "cody.activated"
      },
      {
        "view": "cody.commands.disabled.view",
        "contents": "Commands are disabled for this file by an admin setting. Other Cody features are also disabled.\nMore info about [Cody Context Filters](https://sourcegraph.com/docs/cody/capabilities/ignore-context#cody-ignore)",
        "when": "cody.activated && cody.currentFileIgnored"
      }
    ],
    "commands": [
      {
        "command": "cody.welcome",
        "title": "Getting Started Guide",
        "category": "Cody",
        "group": "Cody",
        "icon": "$(book)"
      },
      {
        "command": "cody.feedback",
        "title": "Feedback",
        "category": "Cody",
        "group": "Cody",
        "icon": "$(feedback)"
      },
      {
        "command": "cody.command.explain-output",
        "title": "Ask Cody to Explain",
        "category": "Cody Command",
        "icon": "$(cody-logo)"
      },
      {
        "command": "cody.command.edit-code",
        "category": "Cody Command",
        "title": "Edit Code",
        "enablement": "cody.activated",
        "icon": "$(wand)"
      },
      {
        "command": "cody.command.explain-code",
        "category": "Cody Command",
        "title": "Explain Code",
        "icon": "$(output)",
        "enablement": "cody.activated"
      },
      {
        "command": "cody.command.unit-tests",
        "category": "Cody Command",
        "title": "Generate Unit Tests",
        "icon": "$(package)",
        "enablement": "cody.activated"
      },
      {
        "command": "cody.command.document-code",
        "category": "Cody Command",
        "title": "Document Code",
        "icon": "$(book)",
        "enablement": "cody.activated"
      },
      {
        "command": "cody.command.smell-code",
        "category": "Cody Command",
        "title": "Find Code Smells",
        "icon": "$(checklist)",
        "enablement": "cody.activated"
      },
      {
        "command": "cody.menu.custom-commands",
        "category": "Cody Menu",
        "title": "Custom Commands",
        "icon": "$(tools)",
        "enablement": "cody.activated && workspaceFolderCount > 0"
      },
      {
        "command": "cody.menu.commands-settings",
        "category": "Cody Settings",
        "title": "Custom Commands Settings",
        "icon": "$(gear)",
        "enablement": "cody.activated"
      },
      {
        "command": "cody.command.explain-history",
        "category": "Cody Command",
        "title": "Explain Code History",
        "enablement": "cody.activated && config.cody.experimental.noodle"
      },
      {
        "command": "cody.command.generate-commit",
        "category": "Cody Command",
        "group": "Commit",
        "title": "Generate Commit Message (Experimental)",
        "icon": "$(cody-logo)",
        "when": "cody.activated && config.cody.experimental.commitMessage && config.git.enabled && scmProvider == git && !cody.isGeneratingCommit"
      },
      {
        "command": "cody.command.abort-commit",
        "category": "Cody Command",
        "group": "Commit",
        "title": "Stop Generating",
        "icon": "$(debug-stop)",
        "when": "cody.activated && cody.isGeneratingCommit"
      },
      {
        "command": "cody.auth.signout",
        "category": "Cody",
        "title": "Sign Out",
        "icon": "$(sign-out)"
      },
      {
        "command": "cody.auth.signin",
        "category": "Cody",
        "title": "Switch Account…"
      },
      {
        "command": "cody.settings.extension",
        "category": "Cody",
        "title": "Extension Settings",
        "group": "Cody",
        "icon": "$(gear)"
      },
      {
        "command": "cody.settings.extension.chat",
        "category": "Cody",
        "title": "Chat Settings",
        "group": "Cody",
        "icon": "$(gear)"
      },
      {
        "command": "cody.chat.focus",
        "category": "Cody",
        "title": "Sign In"
      },
      {
        "command": "cody.status-bar.interacted",
        "category": "Cody",
        "title": "Cody Settings",
        "group": "Cody",
        "icon": "$(settings-gear)",
        "enablement": "cody.activated"
      },
      {
        "command": "cody.show-page",
        "category": "Cody",
        "title": "Open Account Page",
        "group": "Cody",
        "enablement": "cody.activated"
      },
      {
        "command": "cody.show-rate-limit-modal",
        "category": "Cody",
        "title": "Show Rate Limit Modal",
        "group": "Cody",
        "enablement": "cody.activated"
      },
      {
        "command": "cody.menu.commands",
        "category": "Cody Menu",
        "title": "Cody Commands",
        "enablement": "cody.activated",
        "icon": "$(cody-logo)"
      },
      {
        "command": "cody.autocomplete.openTraceView",
        "category": "Cody",
        "title": "Open Autocomplete Trace View",
        "enablement": "cody.activated && config.cody.autocomplete.enabled"
      },
      {
        "command": "cody.autocomplete.manual-trigger",
        "category": "Cody",
        "title": "Trigger Autocomplete at Cursor",
        "enablement": "cody.activated && config.cody.autocomplete.enabled && !editorReadonly && !editorHasSelection && !inlineSuggestionsVisible"
      },
      {
        "command": "cody.multi-model-autocomplete.manual-trigger",
        "category": "Cody",
        "title": "Get Completions for multiple autocomplete models",
        "enablement": "cody.activated && config.cody.autocomplete.experimental.multiModelCompletions && config.cody.autocomplete.enabled && !editorReadonly && !editorHasSelection && !inlineSuggestionsVisible"
      },
      {
        "command": "cody.chat.panel.new",
        "category": "Cody",
        "title": "New Chat",
        "enablement": "cody.activated",
        "group": "Cody",
        "icon": "$(new-comment-icon)"
      },
      {
        "command": "cody.minion.panel.new",
        "category": "Cody",
        "title": "New Minion Panel",
        "when": "cody.activated",
        "group": "Cody",
        "icon": "$(new-comment-icon)"
      },
      {
        "command": "cody.minion.new-terminal",
        "category": "Cody",
        "title": "Minion new terminal - temporary test command",
        "when": "cody.activated",
        "group": "Cody"
      },
      {
        "command": "cody.chat.view.popOut",
        "category": "Cody",
        "title": "Pop out",
        "enablement": "cody.activated",
        "group": "Cody",
        "icon": "$(link-external)"
      },
      {
        "command": "cody.chat.tree.view.focus",
        "category": "Cody",
        "title": "Open Cody Sidebar",
        "group": "Cody",
        "icon": "$(layout-sidebar-left)"
      },
      {
        "command": "cody.chat.history.clear",
        "category": "Cody",
        "title": "Delete All Chats",
        "group": "Cody",
        "icon": "$(trash)",
        "enablement": "cody.activated && cody.hasChatHistory"
      },
      {
        "command": "cody.chat.history.delete",
        "category": "Cody",
        "title": "Delete Chat",
        "group": "Cody",
        "icon": "$(trash)",
        "enablement": "cody.activated && cody.hasChatHistory"
      },
      {
        "command": "cody.chat.history.export",
        "category": "Cody",
        "title": "Export Chats as JSON",
        "group": "Cody",
        "icon": "$(arrow-circle-down)",
        "enablement": "cody.activated && cody.hasChatHistory"
      },
      {
        "command": "cody.chat.history.panel",
        "category": "Cody",
        "title": "Chat History",
        "group": "Cody",
        "icon": "$(list-unordered)",
        "enablement": "cody.activated && cody.hasChatHistory"
      },
      {
        "command": "cody.search.index-update",
        "category": "Cody",
        "group": "Cody",
        "title": "Update search index for current workspace folder",
        "icon": "$(refresh)",
        "enablement": "cody.activated"
      },
      {
        "command": "cody.mention.selection",
        "category": "Cody",
        "group": "Chat",
        "title": "Add Selection to Cody Chat",
        "icon": "$(mention)",
        "enablement": "cody.activated && editorHasSelection && cody.hasChatPanelsOpened"
      },
      {
        "command": "cody.mention.file",
        "category": "Cody",
        "group": "Chat",
        "title": "Add File to Cody Chat",
        "icon": "$(mention)",
        "enablement": "cody.activated && resourceSet && cody.hasChatPanelsOpened"
      },
      {
        "command": "cody.chat.panel.reset",
        "category": "Cody",
        "title": "New Chat Session",
        "group": "Cody",
        "icon": "$(clear-all)",
        "enablement": "cody.activated && cody.hasChatHistory"
      },
      {
        "command": "cody.embeddings.resolveIssue",
        "title": "Cody Embeddings",
        "enablement": "cody.activated && cody.embeddings.hasIssue"
      },
      {
        "command": "cody.debug.export.logs",
        "category": "Cody Debug",
        "group": "Debug",
        "title": "Export Logs…"
      },
      {
        "command": "cody.debug.outputChannel",
        "category": "Cody Debug",
        "group": "Debug",
        "title": "Open Output Channel"
      },
      {
        "command": "cody.debug.enable.all",
        "category": "Cody Debug",
        "group": "Debug",
        "title": "Enable Debug Mode",
        "enablement": "!config.cody.debug.verbose"
      },
      {
        "command": "cody.debug.reportIssue",
        "category": "Cody Debug",
        "group": "Debug",
        "title": "Report Issue"
      },
      {
        "command": "cody.copy.version",
        "category": "Cody Debug",
        "group": "Debug",
        "icon": "$(copy)",
        "title": "Copy Cody Extension Version"
      },
      {
        "command": "cody.test.set-context-filters",
        "category": "Cody Dev",
        "title": "[Internal] Set Context Filters Overwrite",
        "enablement": "cody.activated && cody.devOrTest"
      },
      {
        "command": "cody.dev.clear",
        "category": "Cody Dev",
        "title": "Clear Cody Storage & Restart",
        "enablement": "cody.devOrTest"
      }
    ],
    "keybindings": [
      {
        "command": "cody.chat.focus",
        "key": "alt+/",
        "when": "!cody.activated"
      },
      {
        "command": "cody.chat.focus",
        "key": "alt+l",
        "when": "!cody.activated"
      },
      {
        "command": "cody.chat.panel.new",
        "key": "alt+/",
        "when": "cody.activated"
      },
      {
        "command": "cody.chat.panel.new",
        "key": "alt+l",
        "when": "cody.activated"
      },
      {
        "command": "cody.mention.selection",
        "key": "alt+/",
        "when": "cody.activated && editorTextFocus && editorHasSelection && cody.hasChatPanelsOpened"
      },
      {
        "command": "cody.mention.selection",
        "key": "alt+l",
        "when": "cody.activated && editorTextFocus && editorHasSelection && cody.hasChatPanelsOpened"
      },
      {
        "command": "cody.tutorial.chat",
        "key": "alt+l",
        "when": "cody.activated && cody.tutorialActive"
      },
      {
        "command": "cody.command.edit-code",
        "key": "alt+k",
        "when": "cody.activated && !editorReadonly"
      },
      {
        "command": "cody.tutorial.edit",
        "key": "alt+k",
        "when": "cody.activated && !editorReadonly && cody.tutorialActive"
      },
      {
        "command": "cody.command.document-code",
        "key": "alt+d",
        "when": "cody.activated && !editorReadonly"
      },
      {
        "command": "cody.menu.commands",
        "key": "alt+c",
        "mac": "alt+c",
        "when": "cody.activated"
      },
      {
        "command": "cody.menu.custom-commands",
        "key": "shift+alt+c",
        "when": "cody.activated"
      },
      {
        "command": "-github.copilot.generate",
        "key": "ctrl+enter"
      },
      {
        "command": "cody.autocomplete.manual-trigger",
        "key": "alt+\\",
        "when": "editorTextFocus && !editorHasSelection && config.cody.autocomplete.enabled && !inlineSuggestionsVisible"
      },
      {
        "command": "cody.multi-model-autocomplete.manual-trigger",
        "key": "alt+m",
        "when": "editorTextFocus && !editorHasSelection && config.cody.autocomplete.enabled && !inlineSuggestionsVisible"
      },
      {
        "command": "cody.fixup.acceptNearest",
        "key": "alt+a",
        "when": "cody.activated && !editorReadonly && cody.hasActionableEdit"
      },
      {
        "command": "cody.fixup.retryNearest",
        "key": "alt+r",
        "when": "cody.activated && !editorReadonly && cody.hasActionableEdit"
      },
      {
        "command": "cody.fixup.undoNearest",
        "key": "alt+x",
        "when": "cody.activated && !editorReadonly && cody.hasActionableEdit"
      },
      {
        "command": "cody.fixup.cancelNearest",
        "key": "alt+z",
        "when": "cody.activated && !editorReadonly && cody.hasActionableEdit"
      },
      {
        "command": "cody.supercompletion.jumpTo",
        "args": ["next"],
        "key": "shift+ctrl+down",
        "when": "cody.activated && !editorReadonly && cody.hasActionableSupercompletion"
      },
      {
        "command": "cody.supercompletion.jumpTo",
        "args": ["previous"],
        "key": "shift+ctrl+up",
        "when": "cody.activated && !editorReadonly && cody.hasActionableSupercompletion"
      }
    ],
    "submenus": [
      {
        "label": "Cody",
        "id": "cody.submenu"
      }
    ],
    "menus": {
      "commandPalette": [
        {
          "command": "cody.command.edit-code",
          "when": "cody.activated && editorIsOpen"
        },
        {
          "command": "cody.command.explain-code",
          "when": "cody.activated && editorIsOpen"
        },
        {
          "command": "cody.command.smell-code",
          "when": "cody.activated && editorIsOpen"
        },
        {
          "command": "cody.command.unit-tests",
          "when": "cody.activated && editorIsOpen"
        },
        {
          "command": "cody.command.document-code",
          "when": "cody.activated && editorIsOpen"
        },
        {
          "command": "cody.command.explain-history",
          "when": "cody.activated && editorIsOpen && config.cody.experimental.noodle"
        },
        {
          "command": "cody.command.generate-commit",
          "when": "cody.activated && config.cody.experimental.commitMessage && config.git.enabled && scmProvider == git && !cody.isGeneratingCommit"
        },
        {
          "command": "cody.command.abort-commit",
          "when": "cody.activated && cody.isGeneratingCommit"
        },
        {
          "command": "cody.menu.custom-commands",
          "when": "cody.activated"
        },
        {
          "command": "cody.embeddings.resolveIssue",
          "when": "false"
        },
        {
          "command": "cody.chat.focus",
          "title": "Cody: Sign In",
          "when": "!cody.activated"
        },
        {
          "command": "cody.show-page",
          "when": "false"
        },
        {
          "command": "cody.show-rate-limit-modal",
          "when": "false"
        },
        {
          "command": "cody.test.set-context-filters",
          "when": "cody.activated && cody.devOrTest"
        },
        {
<<<<<<< HEAD
          "command": "cody.dev.clear",
          "when": "cody.devOrTest"
=======
          "command": "cody.chat.view.popOut",
          "when": "false",
          "_comment": "Hidden because it is only a wrapper around the workspace pop out command and would place any editor tab (not just Cody chat) in a new window."
        },
        {
          "command": "cody.chat.panel.reset",
          "when": "false",
          "_comment": "Hidden because it only needs to be usable in the chat toolbar."
>>>>>>> 186cbf53
        }
      ],
      "editor/context": [
        {
          "submenu": "cody.submenu",
          "group": "0_cody"
        }
      ],
      "cody.submenu": [
        {
          "command": "cody.mention.selection",
          "group": "0_cody",
          "when": "cody.activated && editorHasSelection && cody.hasChatPanelsOpened"
        },
        {
          "command": "cody.mention.file",
          "group": "0_cody",
          "when": "cody.activated && !editorHasSelection && cody.hasChatPanelsOpened"
        },
        {
          "command": "cody.chat.panel.new",
          "when": "cody.activated && (!editorHasSelection || !cody.hasChatPanelsOpened)",
          "group": "ask"
        },
        {
          "command": "cody.command.explain-code",
          "when": "cody.activated",
          "group": "command"
        },
        {
          "command": "cody.command.explain-history",
          "when": "cody.activated && editorTextFocus && config.cody.experimental.noodle",
          "group": "command"
        },
        {
          "command": "cody.command.edit-code",
          "when": "cody.activated",
          "group": "ask"
        },
        {
          "command": "cody.command.unit-tests",
          "when": "cody.activated",
          "group": "command"
        },
        {
          "command": "cody.command.document-code",
          "when": "cody.activated",
          "group": "command"
        },
        {
          "command": "cody.command.smell-code",
          "when": "cody.activated",
          "group": "command"
        },
        {
          "command": "cody.menu.custom-commands",
          "when": "cody.activated",
          "group": "custom-commands"
        },
        {
          "command": "cody.chat.focus",
          "when": "!cody.activated",
          "group": "other"
        }
      ],
      "view/title": [
        {
          "command": "cody.chat.panel.new",
          "when": "view == cody.chat.tree.view && cody.activated",
          "group": "navigation@1"
        },
        {
          "command": "cody.chat.history.clear",
          "when": "view == cody.chat.tree.view && cody.activated && cody.hasChatHistory",
          "enablement": "cody.hasChatHistory",
          "group": "navigation@2"
        },
        {
          "command": "cody.chat.history.export",
          "when": "view == cody.chat.tree.view && cody.activated && cody.hasChatHistory",
          "enablement": "cody.hasChatHistory",
          "group": "navigation@3"
        },
        {
          "command": "cody.welcome",
          "when": "view == cody.support.tree.view",
          "group": "7_cody@0"
        },
        {
          "command": "cody.debug.export.logs",
          "when": "view == cody.support.tree.view",
          "group": "8_cody@1"
        },
        {
          "command": "cody.debug.enable.all",
          "when": "view == cody.support.tree.view && !config.cody.debug.verbose",
          "group": "8_cody@0"
        },
        {
          "command": "cody.debug.outputChannel",
          "when": "view == cody.support.tree.view",
          "group": "8_cody@2"
        },
        {
          "command": "cody.debug.reportIssue",
          "when": "view == cody.support.tree.view",
          "group": "9_cody@1"
        }
      ],
      "editor/title": [
        {
          "command": "cody.menu.commands",
          "when": "cody.activated && !editorReadonly && (resourceScheme == file || activeWebviewPanelId == cody.chatPanel)",
          "group": "navigation",
          "visibility": "visible"
        },
        {
          "command": "cody.chat.panel.new",
          "when": "activeWebviewPanelId == cody.chatPanel && cody.activated",
          "group": "navigation@1",
          "visibility": "visible"
        },
        {
          "command": "cody.chat.history.panel",
          "when": "activeWebviewPanelId == cody.chatPanel && cody.activated",
          "group": "navigation@2",
          "visibility": "visible"
        },
        {
          "command": "cody.chat.view.popOut",
          "when": "activeWebviewPanelId == cody.chatPanel && cody.activated && !isAuxiliaryEditorPart",
          "group": "navigation@3",
          "visibility": "visible"
        },
        {
          "command": "cody.settings.extension.chat",
          "when": "activeWebviewPanelId == cody.chatPanel && cody.activated",
          "group": "navigation@4",
          "visibility": "visible"
        }
      ],
      "view/item/context": [
        {
          "command": "cody.chat.history.delete",
          "when": "view == cody.chat.tree.view && cody.activated && cody.hasChatHistory && viewItem == cody.chats",
          "group": "inline@2"
        },
        {
          "command": "cody.copy.version",
          "when": "view == cody.support.tree.view && viewItem == cody.version",
          "group": "inline@1"
        },
        {
          "command": "cody.menu.commands-settings",
          "when": "view == cody.commands.tree.view && viewItem == cody.sidebar.custom-commands",
          "group": "inline@1"
        }
      ],
      "terminal/context": [
        {
          "command": "cody.command.explain-output",
          "group": "0_cody",
          "when": "cody.activated"
        }
      ],
      "explorer/context": [
        {
          "command": "cody.mention.file",
          "group": "0_cody",
          "when": "cody.activated && resourceSet && !explorerResourceIsFolder && cody.hasChatPanelsOpened"
        }
      ],
      "scm/title": [
        {
          "command": "cody.command.generate-commit",
          "when": "cody.activated && config.cody.experimental.commitMessage && config.git.enabled && scmProvider == git && !cody.isGeneratingCommit",
          "group": "navigation@1"
        },
        {
          "command": "cody.command.abort-commit",
          "when": "cody.activated && scmProvider == git && cody.isGeneratingCommit",
          "group": "navigation@1"
        }
      ]
    },
    "configuration": {
      "type": "object",
      "title": "Cody",
      "properties": {
        "cody.serverEndpoint": {
          "order": 1,
          "type": "string",
          "description": "URL to the Sourcegraph instance.",
          "examples": "https://example.sourcegraph.com",
          "markdownDeprecationMessage": "**Deprecated**: Please sign in via the UI instead. If you are already signed in, you can empty this field to remove this warning.",
          "deprecationMessage": "Deprecated: Please sign in via the UI instead."
        },
        "cody.codebase": {
          "order": 2,
          "type": "string",
          "markdownDescription": "A Git repository URL to use instead of allowing Cody to infer the Git repository from the workspace.",
          "examples": ["https://github.com/sourcegraph/cody", "ssh://git@github.com/sourcegraph/cody"]
        },
        "cody.useContext": {
          "order": 99,
          "type": "string",
          "enum": ["embeddings", "keyword", "blended", "none"],
          "default": "blended",
          "markdownDescription": "Controls which context providers Cody uses for chat, commands and inline edits. Use 'blended' for best results. For debugging other context sources, 'embeddings' will use an embeddings-based index if available. 'keyword' will use a search-based index. 'none' will not use embeddings or search-based indexes."
        },
        "cody.customHeaders": {
          "order": 4,
          "type": "object",
          "markdownDescription": "Adds custom HTTP headers to all network requests to the Sourcegraph endpoint. Defining required headers here ensures requests are properly forwarded through intermediary proxy servers, which may mandate certain custom headers for internal or external communication.",
          "default": {},
          "examples": [
            {
              "Cache-Control": "no-cache",
              "Proxy-Authenticate": "Basic"
            }
          ]
        },
        "cody.autocomplete.enabled": {
          "order": 5,
          "type": "boolean",
          "markdownDescription": "Enables code autocompletions.",
          "default": true
        },
        "cody.autocomplete.languages": {
          "order": 5,
          "type": "object",
          "markdownDescription": "Enables or disables code autocompletions for specified [language ids](https://code.visualstudio.com/docs/languages/identifiers). `\"*\"` is the default fallback if no language-specific setting is found.\n\nThe default setting: \n\n```json\n{\n  \"*\": true\n}\n```\n\nTo disable autocomplete for a given [language id](https://code.visualstudio.com/docs/languages/identifiers#_known-language-identifiers) set its value to `false`, for example:\n\n```json\n{\n  \"*\": true,\n  \"plaintext\": false\n}\n```",
          "default": {
            "*": true
          },
          "examples": [
            {
              "*": true,
              "plaintext": false
            }
          ]
        },
        "cody.commandCodeLenses": {
          "order": 8,
          "type": "boolean",
          "markdownDescription": "Adds code lenses to current file for quick access to Cody commands.",
          "default": false
        },
        "cody.chat.preInstruction": {
          "order": 6,
          "type": "string",
          "markdownDescription": "A custom instruction to be included at the start of all chat messages (e.g. \"Answer all my questions in Spanish.\")",
          "examples": ["Answer all my questions in Spanish."]
        },
        "cody.edit.preInstruction": {
          "order": 7,
          "type": "string",
          "markdownDescription": "A custom instruction to be included at the end of all instructions for edit commands (e.g. \"Write all unit tests with Jest instead of detected framework.\")",
          "examples": ["Write all unit tests with Jest instead of detected framework."]
        },
        "cody.codeActions.enabled": {
          "order": 11,
          "title": "Cody Code Actions",
          "type": "boolean",
          "markdownDescription": "Add Cody options to Quick Fix menus for fixing, explaining, documenting, and editing code.",
          "default": true
        },
        "cody.commandHints.enabled": {
          "order": 12,
          "title": "Cody Command Hints",
          "type": "boolean",
          "markdownDescription": "Enable hints for Cody commands such as \"Opt+K to Edit\" or \"Opt+D to Document\"",
          "default": true
        },
        "cody.experimental.tracing": {
          "order": 99,
          "type": "boolean",
          "markdownDescription": "Enable OpenTelemetry tracing",
          "default": false
        },
        "cody.experimental.commitMessage": {
          "order": 99,
          "type": "boolean",
          "markdownDescription": "Enable commit message generation",
          "default": false
        },
        "cody.experimental.minion.anthropicKey": {
          "order": 99,
          "type": "string",
          "default": ""
        },
        "cody.debug.verbose": {
          "order": 99,
          "type": "boolean",
          "markdownDescription": "Enables verbose debug output. Debug messages may contain more details if the invocation includes verbose information."
        },
        "cody.debug.filter": {
          "order": 99,
          "type": "string",
          "markdownDescription": "Regular expression to filter debug output. If empty, defaults to '.*', which prints all messages."
        },
        "cody.telemetry.level": {
          "order": 99,
          "type": "string",
          "enum": ["all", "off"],
          "enumDescriptions": ["Sends usage data and errors.", "Disables all extension telemetry."],
          "markdownDescription": "Controls the telemetry about Cody usage and errors. See [Cody usage and privacy notice](https://about.sourcegraph.com/terms/cody-notice).",
          "default": "all"
        },
        "cody.autocomplete.advanced.provider": {
          "type": "string",
          "default": null,
          "enum": [
            null,
            "anthropic",
            "fireworks",
            "unstable-openai",
            "experimental-ollama",
            "experimental-openaicompatible"
          ],
          "markdownDescription": "The provider used for code autocomplete. Most providers other than `anthropic` require the `cody.autocomplete.advanced.serverEndpoint` and `cody.autocomplete.advanced.accessToken` settings to also be set. Check the Cody output channel for error messages if autocomplete is not working as expected."
        },
        "cody.autocomplete.advanced.serverEndpoint": {
          "type": "string",
          "markdownDescription": "The server endpoint used for code autocomplete. This is only supported with a provider other than `anthropic`."
        },
        "cody.autocomplete.advanced.accessToken": {
          "type": "string",
          "markdownDescription": "The access token used for code autocomplete. This is only supported with a provider other than `anthropic`."
        },
        "cody.autocomplete.advanced.model": {
          "type": "string",
          "default": null,
          "enum": [null, "starcoder-16b", "starcoder-7b"],
          "markdownDescription": "Overwrite the  model used for code autocompletion inference. This is only supported with the `fireworks` provider"
        },
        "cody.autocomplete.completeSuggestWidgetSelection": {
          "type": "boolean",
          "default": true,
          "markdownDescription": "Autocomplete based on the currently selection in the suggest widget. Requires the VS Code user setting `editor.inlineSuggest.suppressSuggestions` set to true and will change it to true in user settings if it is not true."
        },
        "cody.autocomplete.formatOnAccept": {
          "type": "boolean",
          "default": false,
          "markdownDescription": "Format completions on accept using [the default document formatter](https://code.visualstudio.com/docs/editor/codebasics#_formatting)."
        },
        "cody.autocomplete.disableInsideComments": {
          "type": "boolean",
          "default": false,
          "markdownDescription": "Prevent autocomplete requests while inside code comments."
        },
        "cody.experimental.foldingRanges": {
          "type": "string",
          "enum": ["lsp", "indentation-based"],
          "enumDescriptions": [
            "Use folding ranges that are enabled by default in VS Code, and are usually powered by LSP",
            "Use custom implementation of folding ranges that is indentation based. This is the implementation that is used by other Cody clients like the JetBrains plugin"
          ],
          "markdownDescription": "Determines the algorithm Cody uses to detect folding ranges. Cody uses folding ranges for several features like the 'Document code' command",
          "default": "all"
        },
        "cody.autocomplete.experimental.hotStreak": {
          "type": "boolean",
          "default": false,
          "markdownDescription": "Preload follow-up completions"
        },
        "cody.autocomplete.experimental.graphContext": {
          "type": "string",
          "default": null,
          "enum": [null, "bfg", "bfg-mixed", "tsc", "tsc-mixed"],
          "markdownDescription": "Use the code graph to retrieve context for autocomplete requests."
        },
        "cody.autocomplete.experimental.fireworksOptions": {
          "type": "object",
          "markdownDescription": "Experimental options for the direct-Fireworks autocomplete provider.",
          "properties": {
            "url": {
              "type": "string",
              "description": "The URL of the Fireworks API.",
              "default": "https://api.fireworks.ai/inference/v1/completions"
            },
            "token": {
              "type": "string",
              "description": "The access token of the Fireworks API."
            },
            "model": {
              "type": "string",
              "description": "The model ID can be acquired from `firectl list deployments`",
              "default": "accounts/sourcegraph/models/starcoder2-7b"
            },
            "parameters": {
              "type": "object",
              "description": "Parameters for querying the the model.",
              "properties": {
                "temperature": "number",
                "top_k": "number",
                "top_p": "number",
                "stop": {
                  "type": "array",
                  "default": [],
                  "items": {
                    "type": "string"
                  }
                }
              }
            }
          }
        },
        "cody.autocomplete.experimental.ollamaOptions": {
          "type": "object",
          "markdownDescription": "Options for the [Ollama](https://ollama.ai/) experimental autocomplete provider.",
          "default": {
            "url": "http://localhost:11434",
            "model": "deepseek-coder:6.7b-base-q4_K_M"
          },
          "properties": {
            "url": {
              "type": "string",
              "description": "The URL of the Ollama API.",
              "default": "http://localhost:11434"
            },
            "model": {
              "type": "string",
              "default": "deepseek-coder:6.7b-base-q4_K_M",
              "examples": [
                "codellama:7b-code",
                "codellama:13b-code",
                "deepseek-coder:6.7b-base-q4_K_M",
                "starcoder2:7b",
                "starcoder2:15b"
              ]
            },
            "parameters": {
              "type": "object",
              "description": "Parameters for how Ollama will run the model. See Ollama [PARAMETER documentation](https://github.com/jmorganca/ollama/blob/main/docs/api.md#generate-request-with-options).",
              "properties": {
                "num_ctx": "number",
                "temperature": "number",
                "top_k": "number",
                "top_p": "number"
              }
            }
          }
        },
        "openctx.enable": {
          "type": "boolean",
          "markdownDescription": "Enable OpenCtx providers for Cody.",
          "default": true
        },
        "openctx.providers": {
          "type": "object",
          "markdownDescription": "OpenCtx providers configuration.",
          "default": {}
        },
        "cody.internal.unstable": {
          "order": 999,
          "type": "boolean",
          "markdownDescription": "[INTERNAL ONLY] Enable all unstable experimental features.",
          "default": false
        }
      }
    },
    "icons": {
      "cody-logo": {
        "description": "Cody logo",
        "default": {
          "fontPath": "resources/cody-icons.woff",
          "fontCharacter": "\\0041"
        }
      },
      "cody-logo-heavy": {
        "description": "Cody logo heavy",
        "default": {
          "fontPath": "resources/cody-icons.woff",
          "fontCharacter": "\\0042"
        }
      },
      "anthropic-logo": {
        "description": "Anthropic logo",
        "default": {
          "fontPath": "resources/cody-icons.woff",
          "fontCharacter": "\\0043"
        }
      },
      "openai-logo": {
        "description": "OpenAI logo",
        "default": {
          "fontPath": "resources/cody-icons.woff",
          "fontCharacter": "\\0044"
        }
      },
      "mistral-logo": {
        "description": "Mistral logo",
        "default": {
          "fontPath": "resources/cody-icons.woff",
          "fontCharacter": "\\0045"
        }
      },
      "ollama-logo": {
        "description": "Ollama logo",
        "default": {
          "fontPath": "resources/cody-icons.woff",
          "fontCharacter": "\\0046"
        }
      },
      "gemini-logo": {
        "description": "Gemini logo",
        "default": {
          "fontPath": "resources/cody-icons.woff",
          "fontCharacter": "\\0047"
        }
      },
      "new-comment-icon": {
        "description": "New comment icon",
        "default": {
          "fontPath": "resources/cody-icons.woff",
          "fontCharacter": "\\0048"
        }
      },
      "discord-logo": {
        "description": "Discord logo",
        "default": {
          "fontPath": "resources/cody-icons.woff",
          "fontCharacter": "\\0049"
        }
      },
      "cody-logo-heavy-slash": {
        "description": "Cody logo heavy slash",
        "default": {
          "fontPath": "resources/cody-icons.woff",
          "fontCharacter": "\\004A"
        }
      }
    }
  },
  "capabilities": {
    "untrustedWorkspaces": {
      "supported": "limited",
      "description": "Cody only uses providers (configured in `openctx.providers`) from trusted workspaces because providers may execute arbitrary code.",
      "restrictedConfigurations": ["openctx.providers"]
    }
  },
  "dependencies": {
    "@anthropic-ai/sdk": "^0.20.8",
    "@floating-ui/react": "^0.26.9",
    "@lexical/code": "^0.16.0",
    "@lexical/react": "^0.16.0",
    "@lexical/text": "^0.16.0",
    "@lexical/utils": "^0.16.0",
    "@mdi/js": "^7.2.96",
    "@openctx/vscode-lib": "^0.0.11",
    "@opentelemetry/api": "^1.7.0",
    "@opentelemetry/core": "^1.18.1",
    "@opentelemetry/exporter-trace-otlp-http": "^0.45.1",
    "@opentelemetry/instrumentation": "^0.45.1",
    "@opentelemetry/instrumentation-http": "^0.45.1",
    "@opentelemetry/resources": "^1.18.1",
    "@opentelemetry/sdk-node": "^0.45.1",
    "@opentelemetry/sdk-trace-base": "^1.18.1",
    "@opentelemetry/sdk-trace-node": "^1.18.1",
    "@opentelemetry/semantic-conventions": "^1.18.1",
    "@radix-ui/react-dialog": "^1.0.5",
    "@radix-ui/react-popover": "^1.0.7",
    "@radix-ui/react-slot": "^1.0.2",
    "@radix-ui/react-tooltip": "^1.0.7",
    "@sentry/browser": "^7.107.0",
    "@sentry/core": "^7.107.0",
    "@sentry/node": "^7.107.0",
    "@sourcegraph/cody-shared": "workspace:*",
    "@sourcegraph/telemetry": "^0.16.0",
    "@sourcegraph/tree-sitter-wasms": "^0.1.9",
    "@types/he": "^1.2.3",
    "@vscode/codicons": "^0.0.35",
    "@vscode/webview-ui-toolkit": "^1.2.2",
    "async-mutex": "^0.4.0",
    "axios": "^1.3.6",
    "class-variance-authority": "^0.7.0",
    "clsx": "^2.1.1",
    "cmdk": "^1.0.0",
    "crypto-js": "^4.2.0",
    "detect-indent": "^7.0.1",
    "diff": "^5.2.0",
    "fast-xml-parser": "^4.3.2",
    "glob": "^7.2.3",
    "he": "^1.2.0",
    "http-proxy-agent": "^7.0.2",
    "https-proxy-agent": "^7.0.4",
    "ini": "^4.1.2",
    "isomorphic-fetch": "^3.0.0",
    "js-levenshtein": "^1.1.6",
    "lexical": "^0.16.0",
    "lodash": "^4.17.21",
    "lowlight": "^3.1.0",
    "lru-cache": "^10.0.0",
    "lucide": "^0.381.0",
    "lucide-react": "^0.378.0",
    "mac-ca": "^2.0.3",
    "marked": "^4.0.16",
    "mkdirp": "^3.0.1",
    "os-browserify": "^0.3.0",
    "parse-git-diff": "^0.0.14",
    "proxy-agent": "^6.4.0",
    "react-markdown": "^9.0.1",
    "rehype-highlight": "^6.0.0",
    "rehype-sanitize": "^6.0.0",
    "remark-gfm": "^4.0.0",
    "semver": "^7.5.4",
    "socks-proxy-agent": "^8.0.1",
    "tailwind-merge": "^2.3.0",
    "tailwindcss": "^3.4.3",
    "unzipper": "^0.10.14",
    "uuid": "^9.0.0",
    "vscode-languageserver-textdocument": "^1.0.8",
    "vscode-uri": "^3.0.7",
    "web-tree-sitter": "^0.21.0",
    "wink-nlp-utils": "^2.1.0"
  },
  "devDependencies": {
    "@google-cloud/pubsub": "^3.7.3",
    "@playwright/test": "1.44.1",
    "@pollyjs/adapter-node-http": "^6.0.6",
    "@pollyjs/core": "^6.0.6",
    "@pollyjs/persister": "^6.0.6",
    "@pollyjs/persister-fs": "^6.0.6",
    "@storybook/preview-api": "^8.0.5",
    "@types/crypto-js": "^4.2.2",
    "@types/dedent": "^0.7.0",
    "@types/diff": "^5.0.9",
    "@types/express": "^4.17.17",
    "@types/fs-extra": "^11.0.4",
    "@types/glob": "^8.0.0",
    "@types/ini": "^4.1.0",
    "@types/isomorphic-fetch": "^0.0.39",
    "@types/js-levenshtein": "^1.1.1",
    "@types/lodash": "^4.14.195",
    "@types/marked": "^5.0.0",
    "@types/mocha": "^10.0.6",
    "@types/pako": "^2.0.3",
    "@types/progress": "^2.0.5",
    "@types/semver": "^7.5.0",
    "@types/unzipper": "^0.10.7",
    "@types/uuid": "^9.0.2",
    "@types/vscode": "^1.79.0",
    "@vscode/test-electron": "^2.3.8",
    "@vscode/test-web": "^0.0.47",
    "@vscode/vsce": "^2.22.0",
    "ajv": "^8.14.0",
    "ajv-errors": "^3.0.0",
    "ajv-formats": "^3.0.1",
    "concurrently": "^8.2.0",
    "dedent": "^0.7.0",
    "express": "^4.18.2",
    "fast-json-stable-stringify": "^2.1.0",
    "franc-min": "^6.2.0",
    "fs-extra": "^11.2.0",
    "fuzzysort": "^2.0.4",
    "mocha": "^10.2.0",
    "ovsx": "^0.8.2",
    "pako": "^2.1.0",
    "path-browserify": "^1.0.1",
    "playwright": "1.44.1",
    "postcss": "^8.4.38",
    "progress": "^2.0.3",
    "react-head": "^3.4.2",
    "typescript-language-server": "^4.3.3",
    "vite-plugin-svgr": "^4.2.0",
    "vscode-jsonrpc": "^8.2.0",
    "vscode-languageserver-protocol": "^3.17.5",
    "yaml": "^2.3.4"
  }
}<|MERGE_RESOLUTION|>--- conflicted
+++ resolved
@@ -768,10 +768,10 @@
           "when": "cody.activated && cody.devOrTest"
         },
         {
-<<<<<<< HEAD
           "command": "cody.dev.clear",
           "when": "cody.devOrTest"
-=======
+        },
+        {
           "command": "cody.chat.view.popOut",
           "when": "false",
           "_comment": "Hidden because it is only a wrapper around the workspace pop out command and would place any editor tab (not just Cody chat) in a new window."
@@ -780,7 +780,6 @@
           "command": "cody.chat.panel.reset",
           "when": "false",
           "_comment": "Hidden because it only needs to be usable in the chat toolbar."
->>>>>>> 186cbf53
         }
       ],
       "editor/context": [
